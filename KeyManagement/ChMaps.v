From Coq Require Import
     FSets.FMapList
     FSets.FMapFacts
     Structures.OrderedType
     Structures.OrderedTypeEx
     Logic.ProofIrrelevance
     Program.Equality
.

Require Import MyPrelude Tactics.

Inductive channel_id := 
| Single (n : nat)
| Intersection (ch1 ch2 : nat)
.

Module ChannelType <: OrderedType.
  Definition t := channel_id.

  Definition eq ch1 ch2 :=
    match (ch1, ch2) with
    | (Single n, Single n') => n = n'
    | (Intersection n1 n2, Intersection n1' n2') => n1 = n1' /\ n2 = n2'
    | _ => False
    end.

  Definition lt ch1 ch2 : Prop :=
    match (ch1, ch2) with
    | (Single n, Single n') => n < n'
    | (Intersection _ _, Single _) => True
    | (Intersection n1 n2, Intersection n1' n2') => (n1 = n1' /\ n2 < n2') \/ n1 < n1'
    | (Single _, Intersection _ _) => False
    end.

  Lemma eq_refl :
    forall x, eq x x.
  Proof.
    intros; unfold eq; destruct x; eauto.
  Qed.
  
  Lemma eq_sym :
    forall x y, eq x y -> eq y x.
  Proof.
    unfold eq; intros; destruct x, y; eauto.
    invert H. eauto.
  Qed.

  Lemma eq_trans :
    forall x y z, eq x y -> eq y z -> eq x z.
  Proof.
    unfold eq; intros; destruct x, y, z;
    repeat (match goal with
    | [ H1 : ?n1 = ?n2, H2 : ?n2 = ?n3 |- ?n1 = ?n3 ] => rewrite H1; rewrite H2; trivial
    | [ H : False |- _ ] => inversion H
    | [ H : _ /\ _ |- _ ] => split_ands
    | [ |- _ = _ /\ _ = _ ] => split
    end).
  Qed.

  Lemma lt_trans :
    forall x y z, lt x y -> lt y z -> lt x z.
  Proof.
    unfold lt; intros; destruct x, y, z; try Nat.order; try propositional;
      [> left; split | right | right | right ]; Nat.order.
  Qed.

  Lemma lt_not_eq :
    forall x y, lt x y -> ~ eq x y.
  Proof.
    intros; destruct x, y. unfold lt in H. unfold eq. Nat.order.
    unfold eq. eauto. unfold eq; eauto. unfold lt, eq in *.
    split_ands; split_ors; subst; unfold not; intros; split_ands;
      Nat.order.
  Qed.

  Lemma compare :
    forall( x y : t), Compare lt eq x y.
  Proof.
    intros.  destruct x, y. 
    case_eq (Nat.compare n n0); intro. 
    apply EQ. now apply nat_compare_eq.
    apply LT. now apply nat_compare_lt.
    apply GT. now apply nat_compare_gt.
    apply GT. unfold lt. eauto.
    apply LT. unfold lt. eauto.
    case_eq (Nat.compare ch1 ch0); intro.
    case_eq (Nat.compare ch2 ch3); intro.
    apply EQ. unfold eq. split; now apply nat_compare_eq.
    apply LT. unfold lt. left. split. now apply nat_compare_eq.
    now apply nat_compare_lt.
    apply GT. left. split. apply Nat.eq_sym. now apply nat_compare_eq. now apply nat_compare_gt.

    apply LT. unfold lt. right. now apply nat_compare_lt.
    apply GT. unfold lt. right. now apply nat_compare_gt.
  Defined.

  Lemma eq_dec :
    forall x y, { eq x y } + { ~ eq x y }.
  Proof.
    unfold eq; destruct x, y; try tauto.
    eapply eq_nat_dec.

    cases (ch1 ==n ch0); cases (ch2 ==n ch3); cases (ch1 ==n ch3); cases (ch2 ==n ch0); subst;
      eauto; right; unfold not; intros; split_ors; contradiction.
  Qed.

End ChannelType.

Definition combine (ch1 ch2 : channel_id) :=
  match (ch1, ch2) with
  | (Single n, Single n') => if n <? n'
                            then Some (Intersection n' n)
                            else Some (Intersection n n')
  | _ => None
  end.

Module Import ChMap := FMapList.Make(ChannelType).
Module P := WProperties_fun ChannelType ChMap.
Module F := P.F.
Module O := OrdProperties ChMap.

Export ChMap P F O.

From Coq Require List.

Set Implicit Argruments.

Module ChNotation.
  Notation "#0" := (empty _).
  Notation "m #+ ( k , v )" := (add k v m) (at level 50, left associativity).
  Notation "m #- k" := (remove k m) (at level 50, left associativity).
  Notation "m #? k" := (find k m) (at level 50, left associativity).
End ChNotation.

Import ChNotation.
  
Module Import OTF := OrderedType.OrderedTypeFacts ChannelType.
Module Import OMF := FSets.FMapFacts.OrdProperties ChMap.

Lemma lookup_empty_none :
  forall {A} k,
    (@empty A) #? k = None.
Proof. unfold find, Raw.find; trivial. Qed.

Ltac context_map_rewrites1 :=
  match goal with
  | [ H : ?m #? ?k = _ |- context[?m #? ?k] ] => rewrite H
  | [ H1 : context [match ?m with _ => _ end],
           H2 : ?m = _ |- _ ] => rewrite H2 in H1
  end.

Ltac contra_map_lookup1 :=
  match goal with
  | [ H : ?chs #? ?ch = ?v -> _, ARG : ?chs #? ?ch = ?v |- _ ] => specialize (H ARG)
  | [ H1 : ?chs #? ?ch = _, H2 : ?chs #? ?ch = _ |- _ ] => rewrite H1 in H2; invert H2
  | [ H : ?chs #? ?ch = _ |- context [ ?chs #? ?ch <> _ ] ] => unfold not; intros
  end.

(* rewrite all of these with idtac, see where they fail then come back and uncomment the failures;
   the remaining idtac lines never get called, try changing by whatever for rewrites *)
Ltac clean_map_lookups1 :=
  invert_base_equalities1
  || contra_map_lookup1
  || context_map_rewrites1
  || match goal with
    | [ H : context [ #0 #? _ ] |- _ ] =>
      idtac
    (* rewrite lookup_empty_none in H *)
    | [ H : _ #? (?ch,_) #? ?ch = _ |- _ ] =>
      rewrite add_eq_o in H by trivial
    | [ H : _ #+ (?ch1,_) #? ?ch2 = _ |- _ ] =>
      rewrite add_neq_o in H by auto 2
    | [ H : _ #+ (?ch1,_) #? ?ch2 = _ |- _ ] =>
      rewrite add_eq_o in H by auto 2
    | [ H : _ #? (?ch,_) #? ?ch = _ |- _ ] =>
      rewrite add_eq_o in H by trivial
    | [ H : _ #+ (?ch1,_) #? ?ch2 = _ |- _ ] =>
      rewrite add_neq_o in H by auto 2
    | [ H : _ #+ (?ch1,_) #? ?ch2 = _ |- _ ] =>
      rewrite add_eq_o in H by auto 2
    | [ H : context [ match _ #+ (?ch,_) #? ?ch with _ => _ end ] |- _ ] => rewrite add_eq_o in H by trivial
    | [ H : context [ match _ #+ (?ch1,_) #? ?ch2 with _ => _ end ] |- _ ] => rewrite add_neq_o in H by auto 2
    | [ H : context [ match _ #+ (?ch1,_) #? ?ch2 with _ => _ end ] |- _ ] => rewrite add_eq_o in H by auto 2
    | [ |- context[_ #+ (?ch,_) #? ?ch] ] => rewrite add_eq_o by trivial
    | [ |- context[_ #+ (?ch1,_) #? ?ch2] ] => rewrite add_neq_o by auto 2
    | [ |- context[_ #+ (?ch1,_) #? ?ch2] ] => rewrite add_eq_o by auto 2
    | [ |- context[_ #- ?ch #? ?ch] ] => rewrite remove_eq_o by trivial
    | [ |- context[_ #- ?ch1 #? ?ch2] ] => rewrite remove_neq_o by auto 2
    | [ |- context[_ #- ?ch1 #? ?ch2] ] => rewrite remove_eq_o by auto 2
    | [ H : ~ In _ _ |- _ ] => rewrite not_find_in_iff in H
    | [ |- ~ In _ _ ] => rewrite not_find_in_iff
    | [ H : In _ _ |- _ ] => rewrite in_find_iff in H
    | [ H1 : ?m #? ?ch = _ , H2 : ?m #? ?ch = _ |- _] => rewrite H1 in H2
    | [ H1 : ?m #? ?ch1 = _ , H2 : ?m #? ?ch2 = _ |- _] => assert (ch1 = ch2) as RW by auto 2; rewrite RW in H1; clear RW; rewrite H1 in H2
    | [ H : ?m #? ?ch <> None |- _ ] => cases (m #? ch); try contradiction; clear H
    | [ H : MapsTo _ _ _ |- _ ] => rewrite find_mapsto_iff in H
    | [ |- context [ MapsTo _ _ _ ] ] => rewrite find_mapsto_iff
    | [ |- ~False ] => tauto
    | [ H : False |- _] => tauto
    | [ _ : not (?ch1 = ?ch0 /\ ?ch2 = ?ch3) |- not (?ch0 = ?ch1 /\ ?ch3 = ?ch2) ] => unfold not; intro; split_ands; subst; eauto
    end
.

Ltac contra_chmap_lookup := repeat (invert_base_equalities1 || contra_map_lookup1).
Ltac clean_chmap_lookups := repeat clean_map_lookups1.
Ltac context_chmap_rewrites := repeat context_map_rewrites1.

Section MapLemmas.

  (* Lemma reversed_rewrite : *)
  (*   forall ch1 ch2, *)
  (*     ChannelType.eq (Intersection ch1 ch2) (Intersection ch2 ch1). *)
  (* Proof. *)
  (*   intros. unfold ChannelType.eq; right; split; reflexivity. *)
  (* Qed. *)

  (* Does not work since List.In relies on = not eq *)
  Lemma lookup_some_implies_in :
    forall V (m : ChMap.t V) ch v,
      m #? ch = Some v
      -> List.In (ch, v) (to_list m).
  Proof.
    intros * H. rewrite <- find_mapsto_iff, elements_mapsto_iff, InA_alt in H.
    unfold to_list. split_ex.
    unfold eq_key_elt in H.  unfold Raw.PX.eqke in H. simpl in H; split_ands; subst.

    destruct ch, x, k; split_ex; simpl in *.
    rewrite H. assumption. invert H. invert H. split_ands; rewrite H, H1; assumption.
  Qed.
  

  Ltac reorder_intersection_neq :=
    match goal with
    | [ n : ~ (?ch1 = ?ch0 /\ ?ch2 = ?ch3) |- ~ ChannelType.eq (Intersection ?ch0 ?ch3) (Intersection ?ch1 ?ch2) ] => 
      unfold ChannelType.eq; unfold not; intro; split_ands
    (* | [ h : not (?ch0 = ?ch1 /\ ?ch2 = ?ch3) |- not ChannelType.eq (Intersection ch0 ch2) (Intersection ch1 ch3) ] => *)
    (*   unfold ChannelType.eq; unfold not; intro; split_ands *)
    (* | [ H : ~ (?ch1 = ?ch0 /\ ?ch2 = ?ch3) |- ~ ChannelType.eq (Intersection ch0 ch3) (Intersection ch1 ch2) ] => *)
    (*   unfold ChannelType.eq; unfold not; intro; split_and *)
    end; eauto. 

  Lemma lookup_split :
    forall V (m : ChMap.t V) k k' v v',
      (m #+ (k, v)) #? k' = Some v'
      -> (~(ChannelType.eq k' k) /\ m #? k' = Some v') \/ ((ChannelType.eq k' k) /\ v' = v).
  Proof.
    intros.
    cases (eq_dec k k'); intros; subst; clean_chmap_lookups.
    destruct k, k'; invert y; eauto.
    destruct k, k'; left; split; eauto. reorder_intersection_neq.
  Qed.

  Lemma map_eq_fields_eq :
    forall {V} (th th' : Raw.t V) s s',
        th = th'
      -> {| this := th ; sorted := s |} = {| this := th' ; sorted := s' |}.
  Proof.
    intros; subst; f_equal; apply proof_irrelevance.
  Qed.

  Lemma map_eq_elements_eq :
    forall {V} (m m' : ChMap.t V),
      elements m = elements m'
      -> m = m'.
  Proof.
    intros. destruct m, m'.
    simpl in *. eapply map_eq_fields_eq; eauto.
  Qed.

  Lemma lt_contra :
    forall x y, ChannelType.lt x y -> ChannelType.lt y x -> False.
  Proof.
    intros. destruct x, y; unfold ChannelType.lt in *. Nat.order. invert H. invert H0.
    split_ands; split_ors; try Nat.order.
  Qed.
  
  Lemma Equal_hd_tl :
    forall {V} (m1 m1' m2 m2' : t V) x xs y ys sx sy,
        m1 = {| this := x  :: xs ; sorted := sx |}
      -> m2 = {| this := y :: ys ; sorted := sy |}
      -> Equal m1 m2
      -> m1' = m1 #- fst x
      -> m2' = m2 #- fst y
      -> x = y /\ Equal m1' m2'.
  Proof.
    intros.

    destruct x as [n1 v1]; destruct y as [n2 v2]; simpl in *.

    assert ( (n1,v1) = (n2,v2) ).
    - unfold Equal in *; subst; simpl in *.
      match goal with
      | [ H : forall _, _ |- _ ] =>
        generalize (H n1); generalize (H n2); intros
      end;
        unfold find, Raw.find in *; simpl in *.
      
      pose proof (Raw.MX.elim_compare_eq (ChannelType.eq_refl n1)) as EQn1.
      pose proof (Raw.MX.elim_compare_eq (ChannelType.eq_refl n2)) as EQn2.
      split_ex; subst.
      (* rewrite H2, H3 in *. *)

      cases (ChannelType.compare n1 n2);
        cases (ChannelType.compare n2 n1);
        try discriminate; subst; repeat invert_base_equalities1; eauto;
          repeat
            match goal with
            | [ H : ChannelType.eq _ _ |- _ ] => unfold ChannelType.eq in H; subst
            end; eauto;
      destruct n1, n2; eauto; split_ands; subst; try reflexivity; try tauto.
      clear Heq. eapply lt_contra in l. invert l. assumption.
      clear Heq. eapply lt_contra in l. invert l. assumption.
      clear Heq. eapply lt_contra in l. invert l. assumption.
      (* clear Heq. rewrite Heq0 in H. invert H. reflexivity. *)
      
      (* eapply lt_contra in l. invert l. assumption. *)
      (* clear Heq H H0 H1. eapply lt_contra in l. invert l. *)
      (* apply OrderTac.order. order. .lt_le in l. destruct ChannelType.lt in l. *)
      (* match goal with *)
      (* | [ H0 : context [H1], H1 : ChannelType.lt ?ch1 ?ch2, H2 : ChannelType.lt ?ch2 ?ch1 |- _ ] =>  *)
      (*   clear Heq; eapply lt_contra in H1; invert H1; assumption *)
      (* end.j *)
      
      (*   contradiction. *)
      (* subst. *)

      rewrite Heq0 in H. invert H. reflexivity.
      rewrite H3 in H0. invert H0.
      rewrite H3 in H0. invert H0.
      rewrite H3 in H0. invert H0.
      rewrite H3 in H0. invert H0. reflexivity.
      rewrite H3 in H0. invert H0. reflexivity.
      rewrite H3 in H0. invert H0. reflexivity.
      rewrite H3 in H0. invert H0. reflexivity.
      rewrite H3 in H0. invert H0. reflexivity.
      rewrite H3 in H0. invert H0. reflexivity.
      rewrite H2 in H. invert H.
      rewrite H2 in H. invert H.
      rewrite H2 in H. invert H.
      rewrite H2 in H. invert H. reflexivity.
      rewrite H2 in H. invert H. reflexivity.
      rewrite H2 in H. invert H.
      clear Heq. eapply lt_contra in l. invert l. assumption.
      clear Heq. eapply lt_contra in l. invert l. assumption.
        
      (* destruct n1, n2; eauto; split_ands; subst; try reflexivity; try tauto. *)
      
    - split; auto; subst.

      pose proof (Raw.MX.elim_compare_eq (ChannelType.eq_refl n2)); split_ex.
      unfold Equal in *; simpl in *.

      intro k; invert H4. destruct n2, k.
      * case (n ==n n0); intros; subst; (rewrite !remove_eq_o by auto 2) || (rewrite !remove_neq_o by auto 2); eauto.
      * assert (not (ChannelType.eq (Single n) (Intersection ch1 ch2))). unfold ChannelType.eq; eauto.
        (rewrite !remove_neq_o by auto 2); eauto.
      * assert (not (ChannelType.eq (Single n) (Intersection ch1 ch2))). unfold ChannelType.eq; eauto.
        (rewrite !remove_neq_o by auto 2); eauto.
      * cases (ch1 ==n ch0); cases (ch2 ==n ch3).
      + rewrite !remove_eq_o by auto 2; trivial.
      + assert (not (ChannelType.eq (Intersection ch1 ch2) (Intersection ch0 ch3))); unfold ChannelType.eq, not. intro. split_ands. tauto.
        rewrite !remove_neq_o by auto 2; eauto.
      + assert (not (ChannelType.eq (Intersection ch1 ch2) (Intersection ch0 ch3))); unfold ChannelType.eq, not. intro. split_ands. tauto.
        rewrite !remove_neq_o by auto 2; eauto.
      + assert (not (ChannelType.eq (Intersection ch1 ch2) (Intersection ch0 ch3))); unfold ChannelType.eq, not. intro. split_ands. tauto.
        rewrite !remove_neq_o by auto 2; eauto.
  Qed.

  Lemma remove_hd :
    forall {V} n (v : V) xs sx hdrel,
      {| this := (n,v) :: xs ; sorted := Sorted.Sorted_cons sx hdrel |} #- n = {| this := xs ; sorted := sx |}.
  Proof.
    intros. unfold remove. eapply map_eq_elements_eq; simpl.
    pose proof (Raw.MX.elim_compare_eq (ChannelType.eq_refl n)); split_ex.
    rewrite H; trivial.
  Qed.

  Lemma Empty_eq_empty :
    forall v m,
      Empty (elt:=v) m
      -> #0 = m.
  Proof.
    intros. apply elements_Empty in H. apply map_eq_elements_eq. auto.
  Qed.

  Lemma map_eq_Equal :
    forall {V} (m m' : t V),
      Equal m m'
      -> m = m'.
  Proof.
    destruct m as [l sl].
    generalize dependent l.
    induction l; intros.

    - unfold Equal in H. simpl in *.
      apply map_eq_elements_eq; simpl.
      symmetry in H.

      destruct m'; simpl in *.
      cases this0; trivial.
      exfalso.
      destruct p; specialize (H c).
      unfold find, Raw.find in *; simpl in *.
        
      pose proof (Raw.MX.elim_compare_eq (ChannelType.eq_refl c)); split_ex.
      rewrite H0 in H.
      discriminate.

    - simpl.
      destruct m'; cases this0; simpl in *.
      + destruct a as [n v].
        unfold Equal in H; specialize (H n).
        unfold find, Raw.find in H; simpl in H.
        pose proof (Raw.MX.elim_compare_eq) as P; specialize (P n n (ChannelType.eq_refl n)); destruct P.
        rewrite H0 in H; discriminate.

      + eapply Equal_hd_tl in H; eauto; split_ands; subst.
        unfold Equal in H0; simpl in *.
        dependent destruction sl.
        dependent destruction sorted0.
        specialize (IHl sl {| this := this0 ; sorted := sorted0 |}).

        assert (tlEQ : Equal {| this := l ; sorted := sl |} {| this := this0 ; sorted := sorted0 |} ).
        * destruct p;
            unfold Equal; intro k;
              specialize (H0 k); rewrite !remove_hd in H0; eauto.
        * specialize (IHl tlEQ).
          dependent destruction IHl.
          eapply map_eq_elements_eq; simpl; f_equal.
  Qed.

  Lemma empty_Empty :
    forall {V}, Empty (elt:=V) #0.
  Proof.
    intros.
    unfold Empty, Raw.Empty, Raw.PX.MapsTo, not; intros.
    invert H.
  Qed.

  Ltac _o_handle_single :=
    match goal with
    | [ |- context[_ #+ (Single ?n, _) #? Single ?n0]] => destruct (n ==n n0); subst; clean_chmap_lookups
    end.

  Lemma map_add_eq :
    forall {V} (m : ChMap.t V) k v1 v2,
      m #+ (k,v1) #+ (k,v2) = m #+ (k,v2).
  Proof.
    intros; apply map_eq_Equal; unfold Equal; intros. 
    destruct (eq_dec k y); subst; clean_chmap_lookups; eauto.
  Qed.

  Lemma map_add_remove_eq :
    forall {V} (m : ChMap.t V) k v1,
      m #+ (k, v1) #- k = m #- k.
  Proof.
    intros; apply map_eq_Equal; unfold Equal; intros. 
    destruct (eq_dec k y); subst; clean_chmap_lookups; eauto.
  Qed.

  Lemma map_add_remove_neq :
    forall {V} (m : ChMap.t V) k1 v1 k2,
        k1 <> k2
      -> m #+ (k1, v1) #- k2 = m #- k2 #+ (k1, v1).
  Proof.
    intros. apply map_eq_Equal; unfold Equal; intros.

    destruct (eq_dec k2 y); destruct (eq_dec k1 y); intros; subst; clean_chmap_lookups; eauto.
    destruct y, k1, k2; subst; eauto; split_ands; subst; try contradiction.
  Qed.

  Lemma map_ne_swap :
    forall {V} (m : ChMap.t V) k1 v1 k2 v2,
      k1 <> k2
      -> m #+ (k1,v1) #+ (k2,v2) = m #+ (k2,v2) #+ (k1,v1).
  Proof.
    intros.
    apply map_eq_Equal; unfold Equal; intros.
    destruct (eq_dec k2 y); destruct (eq_dec k1 y); intros; subst; clean_chmap_lookups; eauto.
    destruct y, k1, k2; subst; eauto; split_ands; subst; try contradiction.
  Qed.

  Lemma map_remove_not_in_idempotent :
    forall {V} (m : ChMap.t V) k1,
      m #? k1 = None
      -> m #- k1 = m.
  Proof.
    intros.
    eapply map_eq_Equal; unfold Equal; intros.
    
    destruct (eq_dec y k1); subst; clean_chmap_lookups; eauto;
    destruct y, k1; subst; eauto; clean_chmap_lookups; auto.
    subst; eauto. rewrite remove_neq_o by clean_chmap_lookups. reflexivity.
  Qed.

End MapLemmas.

Ltac Equal_eq :=
  repeat
    match goal with
    | [ H : Equal _ _ |- _] => apply map_eq_Equal in H; subst
    end.

Ltac m_equal :=
  repeat match goal with
         (* | [ |- context[find ?k (add ?k' _ _) ] ] => idtac k; idtac k'; case (eq_dec k k'); intro *)
         | [ |- context[find ?k (add ?k _ _) ] ]  => idtac
           (* rewrite add_eq_o by (simple apply @eq_refl) *)
         | [ |- context[find ?k (add ?k' _ _) ] ] => idtac
           (* rewrite add_neq_o by ( (unfold not; intros ?SIMPLEQ; invert SIMPLEQ) || intuition idtac ) *)
         (* | [ |- (add _ _ _) = _ ] => normalize_set *)
         | [ |- (add _ _ _) = _ ] => unfold add, Raw.add; simpl
         | [ |- {| this := _ ; sorted := _ |} = _ ] => eapply map_eq_fields_eq
         | [ H : ?m #? ?k = None |- None = ?m #? ?k ] => eapply Empty_eq_empty; exact H
         | [ H : None = ?m #? ?k |- ?m #? ?k = None ] => eapply Empty_eq_empty; exact H
         | [ H : Empty ?m |- #0 = ?m ] => eapply Empty_eq_empty; exact H
         | [ H : Empty ?m |- ?m = #0 ] => symmetry
         | [ |- empty _ = _ ] => unfold empty, Raw.empty, remove, Raw.remove; simpl
         end.

Lemma remove_not_in_map_idempotent :
  forall V (m : ChMap.t V) k,
    m #? k = None
    -> m #- k = m.
Proof.
  intros; apply map_eq_Equal; unfold Equal; intros;
  destruct (eq_dec k y); subst; context_chmap_rewrites; clean_chmap_lookups; trivial.
  destruct k, y; split_ands; subst; eauto; try contradiction.
Qed.

Ltac solve_simple_maps1 :=
  clean_map_lookups1
  || match goal with
    | [ |- context [ _ #+ (?k1,_) #? ?k2 ] ] => destruct (eq_dec k1 k2); subst
    | [ H : context [ _ #+ (?k1,_) #? ?k2 ] |- _ ] => destruct (eq_dec k1 k2); subst
    | [ |- context [ match ?m #? ?k with _ => _ end ]] => cases (m #? k)
    | [ H : context [ match ?m #? ?k with _ => _ end ] |- _ ] => cases (m #? k)
    | [ |- context [ ?m #+ (?k,_) #+ (?k,_) ]] => rewrite map_add_eq by trivial
    (* maybe a little too specific? *)
    | [ |- context [ ?m #+ (?k1,_) #+ (?k2,_) = ?m #+ (?k2,_) #+ (?k1,_)]] => rewrite map_ne_swap by auto 2; trivial
    end.

Ltac solve_simple_maps := repeat solve_simple_maps1.

Ltac maps_equal1 :=
  match goal with
  | [ |- _ #+ (_,_) = _ ] => apply map_eq_Equal; unfold Equal; intros
  | [ |- _ = _ #+ (_,_) ] => apply map_eq_Equal; unfold Equal; intros
  end
  || solve_simple_maps1.

(* TODO -- think of how to eliminate this *)
Ltac maps_equal :=
  apply map_eq_Equal; unfold Equal; intros;
  (repeat solve_simple_maps1); trivial.

Ltac canonicalize_map m :=
  match m with
  | context [ add ?k ?v ?m1 ] =>
    match m1 with
    | context [ add k _ _ ] =>
      assert ( CANON : m = m #- k #+ (k,v) ); [
        maps_equal
      | repeat
          (rewrite map_add_remove_eq in CANON by trivial)
        || (rewrite map_add_remove_neq in CANON by eauto)
        || (rewrite remove_not_in_map_idempotent in CANON by eauto)
      ]; rewrite !CANON;
      match type of CANON with
      | _ = ?m' => clear CANON; try canonicalize_map m'
      end
    end
  end.

Lemma canonicalize_map_test1 :
  forall V (m : ChMap.t V) k1 k2 (v1 v2 v3 : V),
    k1 <> k2
    -> m #? k1 = None
    -> m #+ (k1,v1) #+ (k2,v2) #+ (k1,v3) = m #+ (k2,v2) #+ (k1,v3).
Proof.
  intros.
  match goal with
  | [ |- ?m = _ ] => canonicalize_map m
  end; maps_equal.
Qed.

(* Lemma canonicalize_map_test2 : *)
(*   forall V (m : ChMap.t V) k1 k2 k3 (v1 v2 v3 v4 : V), *)
(*     k1 <> k2 *)
(*     -> k1 <> k3 *)
(*     -> k2 <> k3 *)
(*     -> m #? k1 = None *)
(*     -> m #+ (k1,v1) #+ (k2,v2) #+ (k1,v3) #+ (k3,v4) = m #+ (k2,v2) #+ (k1,v3) #+ (k3,v4). *)
(* Proof. *)
(*   intros. *)
(*   match goal with *)
(*   | [ |- ?m = _ ] => canonicalize_map m *)
(*   end; maps_equal. *)
(* Qed. *)

(* Lemma canonicalize_map_test3 : *)
(*   forall V (m : NatMap.t V) k1 k2 k3 (v1 v2 v3 v4 : V), *)
(*     k1 <> k2 *)
(*     -> k1 <> k3 *)
(*     -> k2 <> k3 *)
(*     -> m #? k1 = None *)
(*     -> m #+ (k1,v1) #+ (k2,v2) #+ (k1,v3) #+ (k2,v4) #+ (k3,v4) = m #+ (k2,v4) #+ (k1,v3) #+ (k3,v4). *)
(* Proof. *)
(*   intros. *)
(*   match goal with *)
(*   | [ |- ?m = _ ] => canonicalize_map m *)
(*   end; maps_equal. *)
(* Qed. *)

(* Definition canon_map {V} (m : NatMap.t V) := *)
(*   of_list (to_list m). *)

(* Lemma canon_map_ok : *)
(*   forall {V} (m : NatMap.t V), *)
(*     m = canon_map m. *)
(* Proof. *)
(*   intros. *)
(*   unfold canon_map. *)
(*   pose proof (of_list_3 m). *)
(*   apply map_eq_Equal in H. *)
(*   rewrite H. *)
(*   trivial. *)
(* Qed. *)

(* (* Use if the keys are concrete. Faster and it sorts by key so order is consistent *) *)
(* Definition canonicalize_concrete_map {v} (m : NatMap.t v) : NatMap.t v. *)
(*   destruct m. *)
(*   unfold Raw.t in this0. *)
(*   let f := constr:(fun (acc : NatMap.t v) (cur : nat * v) => *)
(*                      let (k, v) := cur *)
(*                      in acc #+ (k, v)) *)
(*   in let m' := (eval simpl in (fold_left f this0 #0)) *)
(*   in apply m'. *)
(* Defined. *)

(* Ltac canonicalize_concrete_map m := *)
(*   let m' := (eval simpl in (canonicalize_concrete_map m)) *)
(*   in replace m with m' in * by maps_equal. *)

(* Section MapPredicates. *)
(*   Variable V : Type. *)
(*   Variable P : V -> Prop. *)

(*   Inductive Forall_natmap : NatMap.t V -> Prop := *)
(*   | Empty_Natmap : Forall_natmap $0 *)
(*   | Add_Natmap k v (m : NatMap.t V) : *)
(*       P v *)
(*       -> Forall_natmap m *)
(*       -> Forall_natmap ( m $+ (k,v)). *)

(*   Lemma Forall_natmap_forall : *)
(*     forall m, *)
(*       Forall_natmap m <-> (forall k v, m $? k = Some v -> P v). *)
(*   Proof. *)
(*     split. *)
(*     - induction 1; intros; solve_simple_maps; eauto. *)
(*     - induction m using P.map_induction_bis; intros; Equal_eq; eauto. *)
(*       econstructor; solve_simple_maps; eauto. *)

(*       assert (Forall_natmap m). *)
(*       eapply IHm; intros. *)
(*       apply H0 with (k:=k); solve_simple_maps; eauto. *)

(*       econstructor; eauto. *)
(*       eapply H0 with (k := x); clean_map_lookups; auto. *)
(*   Qed. *)

(*   Lemma Forall_natmap_in_prop : *)
(*     forall k v m, *)
(*       Forall_natmap m *)
(*       -> m $? k = Some v *)
(*       -> P v. *)
(*   Proof. *)
(*     intros. *)
(*     rewrite Forall_natmap_forall in H; eauto. *)
(*   Qed. *)

(*   Lemma Forall_natmap_in_prop_add : *)
(*     forall k v m, *)
(*       Forall_natmap (m $+ (k,v)) *)
(*       -> P v. *)
(*   Proof. *)
(*     intros. *)
(*     eapply Forall_natmap_in_prop with (k:=k); eauto; clean_map_lookups; trivial. *)
(*   Qed. *)

(*   Lemma Forall_natmap_split : *)
(*     forall k v m, *)
(*       Forall_natmap (m $+ (k,v)) *)
(*       -> ~ In k m *)
(*       -> Forall_natmap m *)
(*       /\ P v. *)
(*   Proof. *)
(*     intros. *)
(*     rewrite Forall_natmap_forall in *; intros. *)
(*     assert (P v) by (eapply H with (k0:=k); clean_map_lookups; trivial). *)
(*     split; auto; intros. *)
(*     destruct (k ==n k0); subst; clean_map_lookups; eauto. *)
(*     eapply H with (k0:=k0); clean_map_lookups; trivial. *)
(*   Qed. *)

(* End MapPredicates. *)


<<<<<<< HEAD
(* Section ConcreteMaps. *)

(*   Definition next_key {V} (m : NatMap.t V) : nat := *)
(*     match max_elt m with *)
(*     | None => 0 *)
(*     | Some (k,v) => S k *)
(*     end. *)

(*   Lemma max_elt_add_ne_recur : *)
(*     forall {V} (m : NatMap.t V) k1 k2 v1 v2, *)
(*       m $? k1 = None *)
(*       -> k1 <> k2 *)
(*       -> max_elt (m $+ (k1,v1)) = Some (k2,v2) *)
(*       -> max_elt m = Some (k2,v2). *)
(*   Proof. *)
(*     induction m using map_induction_bis; intros; *)
(*       Equal_eq; eauto. *)

(*     - unfold max_elt, max_elt_aux in H1; simpl in H1; *)
(*         clean_map_lookups. *)

(*     - destruct (x ==n k1); clean_map_lookups; eauto. *)
=======
(* (* Ltac Equal_eq := *) *)
(* (*   repeat *) *)
(* (*     match goal with *) *)
(* (*     | [ H : Equal _ _ |- _] => apply map_eq_Equal in H; subst *) *)
(* (*     end. *) *)

Ltac chm_equal :=
  repeat match goal with
         | [ |- context[find ?k (add ?k _ _) ] ]  =>
           rewrite add_eq_o by (simple apply @eq_refl)
         | [ |- context[find ?k (add ?k' _ _) ] ] =>
           rewrite add_neq_o by ( (unfold not; intros ?SIMPLEQ; invert SIMPLEQ) || intuition idtac )
         | [ |- (add _ _ _) = _ ] => unfold add, Raw.add; simpl
         | [ |- {| this := _ ; sorted := _ |} = _ ] => eapply map_eq_fields_eq
         | [ H : Empty ?m |- #0 = ?m ] => eapply Empty_eq_empty; exact H
         | [ H : Empty ?m |- ?m = #0 ] => symmetry
         | [ |- empty _ = _ ] => unfold empty, Raw.empty, remove, Raw.remove; simpl
         end.

(* (* Lemma remove_not_in_map_idempotent : *) *)
(* (*   forall V (m : NatMap.t V) k, *) *)
(* (*     m $? k = None *) *)
(* (*     -> m $- k = m. *) *)
(* (* Proof. *) *)
(* (*   intros; apply map_eq_Equal; unfold Equal; intros; *) *)
(* (*     destruct (k ==n y); subst; context_map_rewrites; clean_map_lookups; trivial. *) *)
(* (* Qed. *) *)

(* (* Ltac solve_simple_maps1 := *) *)
(* (*   clean_map_lookups1 *) *)
(* (*   || match goal with *) *)
(* (*     | [ |- context [ _ $+ (?k1,_) $? ?k2 ] ] => destruct (k1 ==n k2); subst *) *)
(* (*     | [ H : context [ _ $+ (?k1,_) $? ?k2 ] |- _ ] => destruct (k1 ==n k2); subst *) *)
(* (*     | [ |- context [ match ?m $? ?k with _ => _ end ]] => cases (m $? k) *) *)
(* (*     | [ H : context [ match ?m $? ?k with _ => _ end ] |- _ ] => cases (m $? k) *) *)
(* (*     | [ |- context [ ?m $+ (?k,_) $+ (?k,_) ]] => rewrite map_add_eq by trivial *) *)
(* (*     (* maybe a little too specific? *) *) *)
(* (*     | [ |- context [ ?m $+ (?k1,_) $+ (?k2,_) = ?m $+ (?k2,_) $+ (?k1,_)]] => rewrite map_ne_swap by auto 2; trivial *) *)
(* (*     end. *) *)

(* (* Ltac solve_simple_maps := repeat solve_simple_maps1. *) *)

(* (* Ltac maps_equal1 := *) *)
(* (*   match goal with *) *)
(* (*   | [ |- _ $+ (_,_) = _ ] => apply map_eq_Equal; unfold Equal; intros *) *)
(* (*   | [ |- _ = _ $+ (_,_) ] => apply map_eq_Equal; unfold Equal; intros *) *)
(* (*   end *) *)
(* (*   || solve_simple_maps1. *) *)

(* (* (* TODO -- think of how to eliminate this *) *) *)
(* (* Ltac maps_equal := *) *)
(* (*   apply map_eq_Equal; unfold Equal; intros; *) *)
(* (*   (repeat solve_simple_maps1); trivial. *) *)

(* (* Ltac canonicalize_map m := *) *)
(* (*   match m with *) *)
(* (*   | context [ add ?k ?v ?m1 ] => *) *)
(* (*     match m1 with *) *)
(* (*     | context [ add k _ _ ] => *) *)
(* (*       assert ( CANON : m = m $- k $+ (k,v) ); [  *) *)
(* (*         maps_equal *) *)
(* (*       | repeat *) *)
(* (*           (rewrite map_add_remove_eq in CANON by trivial) *) *)
(* (*         || (rewrite map_add_remove_neq in CANON by eauto) *) *)
(* (*         || (rewrite remove_not_in_map_idempotent in CANON by eauto) *) *)
(* (*       ]; rewrite !CANON; *) *)
(* (*       match type of CANON with *) *)
(* (*       | _ = ?m' => clear CANON; try canonicalize_map m' *) *)
(* (*       end *) *)
(* (*     end *) *)
(* (*   end. *) *)

(* (* Lemma canonicalize_map_test1 : *) *)
(* (*   forall V (m : NatMap.t V) k1 k2 (v1 v2 v3 : V), *) *)
(* (*     k1 <> k2 *) *)
(* (*     -> m $? k1 = None *) *)
(* (*     -> m $+ (k1,v1) $+ (k2,v2) $+ (k1,v3) = m $+ (k2,v2) $+ (k1,v3). *) *)
(* (* Proof. *) *)
(* (*   intros. *) *)
(* (*   match goal with *) *)
(* (*   | [ |- ?m = _ ] => canonicalize_map m *) *)
(* (*   end; maps_equal. *) *)
(* (* Qed. *) *)

(* (* Lemma canonicalize_map_test2 : *) *)
(* (*   forall V (m : NatMap.t V) k1 k2 k3 (v1 v2 v3 v4 : V), *) *)
(* (*     k1 <> k2 *) *)
(* (*     -> k1 <> k3 *) *)
(* (*     -> k2 <> k3 *) *)
(* (*     -> m $? k1 = None *) *)
(* (*     -> m $+ (k1,v1) $+ (k2,v2) $+ (k1,v3) $+ (k3,v4) = m $+ (k2,v2) $+ (k1,v3) $+ (k3,v4). *) *)
(* (* Proof. *) *)
(* (*   intros. *) *)
(* (*   match goal with *) *)
(* (*   | [ |- ?m = _ ] => canonicalize_map m *) *)
(* (*   end; maps_equal. *) *)
(* (* Qed. *) *)

(* (* Lemma canonicalize_map_test3 : *) *)
(* (*   forall V (m : NatMap.t V) k1 k2 k3 (v1 v2 v3 v4 : V), *) *)
(* (*     k1 <> k2 *) *)
(* (*     -> k1 <> k3 *) *)
(* (*     -> k2 <> k3 *) *)
(* (*     -> m $? k1 = None *) *)
(* (*     -> m $+ (k1,v1) $+ (k2,v2) $+ (k1,v3) $+ (k2,v4) $+ (k3,v4) = m $+ (k2,v4) $+ (k1,v3) $+ (k3,v4). *) *)
(* (* Proof. *) *)
(* (*   intros. *) *)
(* (*   match goal with *) *)
(* (*   | [ |- ?m = _ ] => canonicalize_map m *) *)
(* (*   end; maps_equal. *) *)
(* (* Qed. *) *)

(* (* Definition canon_map {V} (m : NatMap.t V) := *) *)
(* (*   of_list (to_list m). *) *)

(* (* Lemma canon_map_ok : *) *)
(* (*   forall {V} (m : NatMap.t V), *) *)
(* (*     m = canon_map m. *) *)
(* (* Proof. *) *)
(* (*   intros. *) *)
(* (*   unfold canon_map. *) *)
(* (*   pose proof (of_list_3 m). *) *)
(* (*   apply map_eq_Equal in H. *) *)
(* (*   rewrite H. *) *)
(* (*   trivial. *) *)
(* (* Qed. *) *)

(* (* (* Use if the keys are concrete. Faster and it sorts by key so order is consistent *) *) *)
(* (* Definition canonicalize_concrete_map {v} (m : NatMap.t v) : NatMap.t v. *) *)
(* (*   destruct m. *) *)
(* (*   unfold Raw.t in this0. *) *)
(* (*   let f := constr:(fun (acc : NatMap.t v) (cur : nat * v) => *) *)
(* (*                      let (k, v) := cur *) *)
(* (*                      in acc $+ (k, v)) *) *)
(* (*   in let m' := (eval simpl in (fold_left f this0 $0)) *) *)
(* (*   in apply m'. *) *)
(* (* Defined. *) *)

(* (* Ltac canonicalize_concrete_map m := *) *)
(* (*   let m' := (eval simpl in (canonicalize_concrete_map m)) *) *)
(* (*   in replace m with m' in * by maps_equal. *) *)

(* (* Section MapPredicates. *) *)
(* (*   Variable V : Type. *) *)
(* (*   Variable P : V -> Prop. *) *)

(* (*   Inductive Forall_natmap : NatMap.t V -> Prop := *) *)
(* (*   | Empty_Natmap : Forall_natmap $0 *) *)
(* (*   | Add_Natmap k v (m : NatMap.t V) : *) *)
(* (*       P v *) *)
(* (*       -> Forall_natmap m *) *)
(* (*       -> Forall_natmap ( m $+ (k,v)). *) *)

(* (*   Lemma Forall_natmap_forall : *) *)
(* (*     forall m, *) *)
(* (*       Forall_natmap m <-> (forall k v, m $? k = Some v -> P v). *) *)
(* (*   Proof. *) *)
(* (*     split. *) *)
(* (*     - induction 1; intros; solve_simple_maps; eauto. *) *)
(* (*     - induction m using P.map_induction_bis; intros; Equal_eq; eauto. *) *)
(* (*       econstructor; solve_simple_maps; eauto. *) *)

(* (*       assert (Forall_natmap m). *) *)
(* (*       eapply IHm; intros. *) *)
(* (*       apply H0 with (k:=k); solve_simple_maps; eauto. *) *)

(* (*       econstructor; eauto. *) *)
(* (*       eapply H0 with (k := x); clean_map_lookups; auto. *) *)
(* (*   Qed. *) *)

(* (*   Lemma Forall_natmap_in_prop : *) *)
(* (*     forall k v m, *) *)
(* (*       Forall_natmap m *) *)
(* (*       -> m $? k = Some v *) *)
(* (*       -> P v. *) *)
(* (*   Proof. *) *)
(* (*     intros. *) *)
(* (*     rewrite Forall_natmap_forall in H; eauto. *) *)
(* (*   Qed. *) *)

(* (*   Lemma Forall_natmap_in_prop_add : *) *)
(* (*     forall k v m, *) *)
(* (*       Forall_natmap (m $+ (k,v)) *) *)
(* (*       -> P v. *) *)
(* (*   Proof. *) *)
(* (*     intros. *) *)
(* (*     eapply Forall_natmap_in_prop with (k:=k); eauto; clean_map_lookups; trivial. *) *)
(* (*   Qed. *) *)

(* (*   Lemma Forall_natmap_split : *) *)
(* (*     forall k v m, *) *)
(* (*       Forall_natmap (m $+ (k,v)) *) *)
(* (*       -> ~ In k m *) *)
(* (*       -> Forall_natmap m *) *)
(* (*       /\ P v. *) *)
(* (*   Proof. *) *)
(* (*     intros. *) *)
(* (*     rewrite Forall_natmap_forall in *; intros. *) *)
(* (*     assert (P v) by (eapply H with (k0:=k); clean_map_lookups; trivial). *) *)
(* (*     split; auto; intros. *) *)
(* (*     destruct (k ==n k0); subst; clean_map_lookups; eauto. *) *)
(* (*     eapply H with (k0:=k0); clean_map_lookups; trivial. *) *)
(* (*   Qed. *) *)

(* (* End MapPredicates. *) *)


(* (* Section ConcreteMaps. *) *)

(* (*   Definition next_key {V} (m : NatMap.t V) : nat := *) *)
(* (*     match max_elt m with *) *)
(* (*     | None => 0 *) *)
(* (*     | Some (k,v) => S k *) *)
(* (*     end. *) *)

(* (*   Lemma max_elt_add_ne_recur : *) *)
(* (*     forall {V} (m : NatMap.t V) k1 k2 v1 v2, *) *)
(* (*       m $? k1 = None *) *)
(* (*       -> k1 <> k2 *) *)
(* (*       -> max_elt (m $+ (k1,v1)) = Some (k2,v2) *) *)
(* (*       -> max_elt m = Some (k2,v2). *) *)
(* (*   Proof. *) *)
(* (*     induction m using map_induction_bis; intros; *) *)
(* (*       Equal_eq; eauto. *) *)

(* (*     - unfold max_elt, max_elt_aux in H1; simpl in H1; *) *)
(* (*         clean_map_lookups. *) *)

(* (*     - destruct (x ==n k1); clean_map_lookups; eauto. *) *)
>>>>>>> 58a1c068
    
(*   Admitted. *)

(*   Lemma max_elt_ge_elements : *)
(*     forall {V} (m : NatMap.t V) k v, *)
(*       max_elt m = Some (k,v) *)
(*       -> forall k' v', m $? k' = Some v' *)
(*                  -> le k' k. *)
(*   Proof. *)
(*     induction m using map_induction_bis; intros; *)
(*       Equal_eq; clean_map_lookups; eauto. *)

(*     destruct (x ==n k'); subst; clean_map_lookups; eauto. *)
(*     - clear IHm. *)
(*       generalize (max_elt_Above H0); intros MEA. *)
(*       specialize (MEA k'). *)
(*       destruct (k ==n k'); subst; clean_map_lookups; eauto. *)
(*       apply Nat.lt_le_incl. *)
(*       apply MEA. *)
(*       rewrite in_find_iff; unfold not; clean_map_lookups. *)
      
(*     - destruct (x ==n k); subst; eauto using max_elt_add_ne_recur. *)
(*       apply Nat.lt_le_incl. *)
(*       generalize (max_elt_Above H0); intros MEA. *)
(*       apply MEA. *)
(*       rewrite in_find_iff; unfold not; clean_map_lookups. *)
(*   Qed. *)


(*   Lemma next_key_not_in : *)
(*     forall {V} (m : NatMap.t V) k, *)
(*       k = next_key m *)
(*       -> m $? k = None. *)
(*   Proof. *)
(*     unfold next_key; intros. *)
(*     cases (max_elt m); subst. *)
(*     - destruct p; simpl. *)
(*       cases (m $? S k); eauto. *)
(*       exfalso. *)

(*       assert (Above k (m $- k)) by eauto using max_elt_Above. *)
(*       specialize (H (S k)). *)

(*       assert (In (S k) (m $- k)). *)
(*       rewrite in_find_iff; unfold not; intros. *)
(*       rewrite remove_neq_o in H0 by eauto; contra_map_lookup. *)
(*       specialize (H H0). *)
(*       SearchAbout (_ < _). *)
(*       assert (k < S k) by eauto using Nat.lt_succ_diag_r. *)
(*       assert (S k < S k) by eauto using Nat.lt_trans. *)
(*       SearchAbout (_ < _). *)
(*       assert (~ (S k < S k)) by eauto using lt_antirefl. *)
(*       contradiction. *)

(*     - apply max_elt_Empty in Heq. *)
(*       apply Empty_eq_empty in Heq; subst. *)
(*       apply lookup_empty_none. *)
(*   Qed. *)<|MERGE_RESOLUTION|>--- conflicted
+++ resolved
@@ -297,8 +297,8 @@
       
       pose proof (Raw.MX.elim_compare_eq (ChannelType.eq_refl n1)) as EQn1.
       pose proof (Raw.MX.elim_compare_eq (ChannelType.eq_refl n2)) as EQn2.
-      split_ex; subst.
-      (* rewrite H2, H3 in *. *)
+      split_ex.
+      rewrite H2, H3 in *.
 
       cases (ChannelType.compare n1 n2);
         cases (ChannelType.compare n2 n1);
@@ -306,44 +306,11 @@
           repeat
             match goal with
             | [ H : ChannelType.eq _ _ |- _ ] => unfold ChannelType.eq in H; subst
-            end; eauto;
-      destruct n1, n2; eauto; split_ands; subst; try reflexivity; try tauto.
+            end; eauto.
+      destruct n1, n2. rewrite e. trivial. invert e. invert e. split_ands. rewrite e0. rewrite e6. trivial.
+      destruct n1, n2. rewrite e. trivial. invert e. invert e. split_ands. rewrite e. rewrite e4. trivial.
+      destruct n1, n2. rewrite e. trivial. invert e. invert e. split_ands. rewrite e. rewrite e4. trivial.
       clear Heq. eapply lt_contra in l. invert l. assumption.
-      clear Heq. eapply lt_contra in l. invert l. assumption.
-      clear Heq. eapply lt_contra in l. invert l. assumption.
-      (* clear Heq. rewrite Heq0 in H. invert H. reflexivity. *)
-      
-      (* eapply lt_contra in l. invert l. assumption. *)
-      (* clear Heq H H0 H1. eapply lt_contra in l. invert l. *)
-      (* apply OrderTac.order. order. .lt_le in l. destruct ChannelType.lt in l. *)
-      (* match goal with *)
-      (* | [ H0 : context [H1], H1 : ChannelType.lt ?ch1 ?ch2, H2 : ChannelType.lt ?ch2 ?ch1 |- _ ] =>  *)
-      (*   clear Heq; eapply lt_contra in H1; invert H1; assumption *)
-      (* end.j *)
-      
-      (*   contradiction. *)
-      (* subst. *)
-
-      rewrite Heq0 in H. invert H. reflexivity.
-      rewrite H3 in H0. invert H0.
-      rewrite H3 in H0. invert H0.
-      rewrite H3 in H0. invert H0.
-      rewrite H3 in H0. invert H0. reflexivity.
-      rewrite H3 in H0. invert H0. reflexivity.
-      rewrite H3 in H0. invert H0. reflexivity.
-      rewrite H3 in H0. invert H0. reflexivity.
-      rewrite H3 in H0. invert H0. reflexivity.
-      rewrite H3 in H0. invert H0. reflexivity.
-      rewrite H2 in H. invert H.
-      rewrite H2 in H. invert H.
-      rewrite H2 in H. invert H.
-      rewrite H2 in H. invert H. reflexivity.
-      rewrite H2 in H. invert H. reflexivity.
-      rewrite H2 in H. invert H.
-      clear Heq. eapply lt_contra in l. invert l. assumption.
-      clear Heq. eapply lt_contra in l. invert l. assumption.
-        
-      (* destruct n1, n2; eauto; split_ands; subst; try reflexivity; try tauto. *)
       
     - split; auto; subst.
 
@@ -707,7 +674,6 @@
 (* End MapPredicates. *)
 
 
-<<<<<<< HEAD
 (* Section ConcreteMaps. *)
 
 (*   Definition next_key {V} (m : NatMap.t V) : nat := *)
@@ -730,237 +696,6 @@
 (*         clean_map_lookups. *)
 
 (*     - destruct (x ==n k1); clean_map_lookups; eauto. *)
-=======
-(* (* Ltac Equal_eq := *) *)
-(* (*   repeat *) *)
-(* (*     match goal with *) *)
-(* (*     | [ H : Equal _ _ |- _] => apply map_eq_Equal in H; subst *) *)
-(* (*     end. *) *)
-
-Ltac chm_equal :=
-  repeat match goal with
-         | [ |- context[find ?k (add ?k _ _) ] ]  =>
-           rewrite add_eq_o by (simple apply @eq_refl)
-         | [ |- context[find ?k (add ?k' _ _) ] ] =>
-           rewrite add_neq_o by ( (unfold not; intros ?SIMPLEQ; invert SIMPLEQ) || intuition idtac )
-         | [ |- (add _ _ _) = _ ] => unfold add, Raw.add; simpl
-         | [ |- {| this := _ ; sorted := _ |} = _ ] => eapply map_eq_fields_eq
-         | [ H : Empty ?m |- #0 = ?m ] => eapply Empty_eq_empty; exact H
-         | [ H : Empty ?m |- ?m = #0 ] => symmetry
-         | [ |- empty _ = _ ] => unfold empty, Raw.empty, remove, Raw.remove; simpl
-         end.
-
-(* (* Lemma remove_not_in_map_idempotent : *) *)
-(* (*   forall V (m : NatMap.t V) k, *) *)
-(* (*     m $? k = None *) *)
-(* (*     -> m $- k = m. *) *)
-(* (* Proof. *) *)
-(* (*   intros; apply map_eq_Equal; unfold Equal; intros; *) *)
-(* (*     destruct (k ==n y); subst; context_map_rewrites; clean_map_lookups; trivial. *) *)
-(* (* Qed. *) *)
-
-(* (* Ltac solve_simple_maps1 := *) *)
-(* (*   clean_map_lookups1 *) *)
-(* (*   || match goal with *) *)
-(* (*     | [ |- context [ _ $+ (?k1,_) $? ?k2 ] ] => destruct (k1 ==n k2); subst *) *)
-(* (*     | [ H : context [ _ $+ (?k1,_) $? ?k2 ] |- _ ] => destruct (k1 ==n k2); subst *) *)
-(* (*     | [ |- context [ match ?m $? ?k with _ => _ end ]] => cases (m $? k) *) *)
-(* (*     | [ H : context [ match ?m $? ?k with _ => _ end ] |- _ ] => cases (m $? k) *) *)
-(* (*     | [ |- context [ ?m $+ (?k,_) $+ (?k,_) ]] => rewrite map_add_eq by trivial *) *)
-(* (*     (* maybe a little too specific? *) *) *)
-(* (*     | [ |- context [ ?m $+ (?k1,_) $+ (?k2,_) = ?m $+ (?k2,_) $+ (?k1,_)]] => rewrite map_ne_swap by auto 2; trivial *) *)
-(* (*     end. *) *)
-
-(* (* Ltac solve_simple_maps := repeat solve_simple_maps1. *) *)
-
-(* (* Ltac maps_equal1 := *) *)
-(* (*   match goal with *) *)
-(* (*   | [ |- _ $+ (_,_) = _ ] => apply map_eq_Equal; unfold Equal; intros *) *)
-(* (*   | [ |- _ = _ $+ (_,_) ] => apply map_eq_Equal; unfold Equal; intros *) *)
-(* (*   end *) *)
-(* (*   || solve_simple_maps1. *) *)
-
-(* (* (* TODO -- think of how to eliminate this *) *) *)
-(* (* Ltac maps_equal := *) *)
-(* (*   apply map_eq_Equal; unfold Equal; intros; *) *)
-(* (*   (repeat solve_simple_maps1); trivial. *) *)
-
-(* (* Ltac canonicalize_map m := *) *)
-(* (*   match m with *) *)
-(* (*   | context [ add ?k ?v ?m1 ] => *) *)
-(* (*     match m1 with *) *)
-(* (*     | context [ add k _ _ ] => *) *)
-(* (*       assert ( CANON : m = m $- k $+ (k,v) ); [  *) *)
-(* (*         maps_equal *) *)
-(* (*       | repeat *) *)
-(* (*           (rewrite map_add_remove_eq in CANON by trivial) *) *)
-(* (*         || (rewrite map_add_remove_neq in CANON by eauto) *) *)
-(* (*         || (rewrite remove_not_in_map_idempotent in CANON by eauto) *) *)
-(* (*       ]; rewrite !CANON; *) *)
-(* (*       match type of CANON with *) *)
-(* (*       | _ = ?m' => clear CANON; try canonicalize_map m' *) *)
-(* (*       end *) *)
-(* (*     end *) *)
-(* (*   end. *) *)
-
-(* (* Lemma canonicalize_map_test1 : *) *)
-(* (*   forall V (m : NatMap.t V) k1 k2 (v1 v2 v3 : V), *) *)
-(* (*     k1 <> k2 *) *)
-(* (*     -> m $? k1 = None *) *)
-(* (*     -> m $+ (k1,v1) $+ (k2,v2) $+ (k1,v3) = m $+ (k2,v2) $+ (k1,v3). *) *)
-(* (* Proof. *) *)
-(* (*   intros. *) *)
-(* (*   match goal with *) *)
-(* (*   | [ |- ?m = _ ] => canonicalize_map m *) *)
-(* (*   end; maps_equal. *) *)
-(* (* Qed. *) *)
-
-(* (* Lemma canonicalize_map_test2 : *) *)
-(* (*   forall V (m : NatMap.t V) k1 k2 k3 (v1 v2 v3 v4 : V), *) *)
-(* (*     k1 <> k2 *) *)
-(* (*     -> k1 <> k3 *) *)
-(* (*     -> k2 <> k3 *) *)
-(* (*     -> m $? k1 = None *) *)
-(* (*     -> m $+ (k1,v1) $+ (k2,v2) $+ (k1,v3) $+ (k3,v4) = m $+ (k2,v2) $+ (k1,v3) $+ (k3,v4). *) *)
-(* (* Proof. *) *)
-(* (*   intros. *) *)
-(* (*   match goal with *) *)
-(* (*   | [ |- ?m = _ ] => canonicalize_map m *) *)
-(* (*   end; maps_equal. *) *)
-(* (* Qed. *) *)
-
-(* (* Lemma canonicalize_map_test3 : *) *)
-(* (*   forall V (m : NatMap.t V) k1 k2 k3 (v1 v2 v3 v4 : V), *) *)
-(* (*     k1 <> k2 *) *)
-(* (*     -> k1 <> k3 *) *)
-(* (*     -> k2 <> k3 *) *)
-(* (*     -> m $? k1 = None *) *)
-(* (*     -> m $+ (k1,v1) $+ (k2,v2) $+ (k1,v3) $+ (k2,v4) $+ (k3,v4) = m $+ (k2,v4) $+ (k1,v3) $+ (k3,v4). *) *)
-(* (* Proof. *) *)
-(* (*   intros. *) *)
-(* (*   match goal with *) *)
-(* (*   | [ |- ?m = _ ] => canonicalize_map m *) *)
-(* (*   end; maps_equal. *) *)
-(* (* Qed. *) *)
-
-(* (* Definition canon_map {V} (m : NatMap.t V) := *) *)
-(* (*   of_list (to_list m). *) *)
-
-(* (* Lemma canon_map_ok : *) *)
-(* (*   forall {V} (m : NatMap.t V), *) *)
-(* (*     m = canon_map m. *) *)
-(* (* Proof. *) *)
-(* (*   intros. *) *)
-(* (*   unfold canon_map. *) *)
-(* (*   pose proof (of_list_3 m). *) *)
-(* (*   apply map_eq_Equal in H. *) *)
-(* (*   rewrite H. *) *)
-(* (*   trivial. *) *)
-(* (* Qed. *) *)
-
-(* (* (* Use if the keys are concrete. Faster and it sorts by key so order is consistent *) *) *)
-(* (* Definition canonicalize_concrete_map {v} (m : NatMap.t v) : NatMap.t v. *) *)
-(* (*   destruct m. *) *)
-(* (*   unfold Raw.t in this0. *) *)
-(* (*   let f := constr:(fun (acc : NatMap.t v) (cur : nat * v) => *) *)
-(* (*                      let (k, v) := cur *) *)
-(* (*                      in acc $+ (k, v)) *) *)
-(* (*   in let m' := (eval simpl in (fold_left f this0 $0)) *) *)
-(* (*   in apply m'. *) *)
-(* (* Defined. *) *)
-
-(* (* Ltac canonicalize_concrete_map m := *) *)
-(* (*   let m' := (eval simpl in (canonicalize_concrete_map m)) *) *)
-(* (*   in replace m with m' in * by maps_equal. *) *)
-
-(* (* Section MapPredicates. *) *)
-(* (*   Variable V : Type. *) *)
-(* (*   Variable P : V -> Prop. *) *)
-
-(* (*   Inductive Forall_natmap : NatMap.t V -> Prop := *) *)
-(* (*   | Empty_Natmap : Forall_natmap $0 *) *)
-(* (*   | Add_Natmap k v (m : NatMap.t V) : *) *)
-(* (*       P v *) *)
-(* (*       -> Forall_natmap m *) *)
-(* (*       -> Forall_natmap ( m $+ (k,v)). *) *)
-
-(* (*   Lemma Forall_natmap_forall : *) *)
-(* (*     forall m, *) *)
-(* (*       Forall_natmap m <-> (forall k v, m $? k = Some v -> P v). *) *)
-(* (*   Proof. *) *)
-(* (*     split. *) *)
-(* (*     - induction 1; intros; solve_simple_maps; eauto. *) *)
-(* (*     - induction m using P.map_induction_bis; intros; Equal_eq; eauto. *) *)
-(* (*       econstructor; solve_simple_maps; eauto. *) *)
-
-(* (*       assert (Forall_natmap m). *) *)
-(* (*       eapply IHm; intros. *) *)
-(* (*       apply H0 with (k:=k); solve_simple_maps; eauto. *) *)
-
-(* (*       econstructor; eauto. *) *)
-(* (*       eapply H0 with (k := x); clean_map_lookups; auto. *) *)
-(* (*   Qed. *) *)
-
-(* (*   Lemma Forall_natmap_in_prop : *) *)
-(* (*     forall k v m, *) *)
-(* (*       Forall_natmap m *) *)
-(* (*       -> m $? k = Some v *) *)
-(* (*       -> P v. *) *)
-(* (*   Proof. *) *)
-(* (*     intros. *) *)
-(* (*     rewrite Forall_natmap_forall in H; eauto. *) *)
-(* (*   Qed. *) *)
-
-(* (*   Lemma Forall_natmap_in_prop_add : *) *)
-(* (*     forall k v m, *) *)
-(* (*       Forall_natmap (m $+ (k,v)) *) *)
-(* (*       -> P v. *) *)
-(* (*   Proof. *) *)
-(* (*     intros. *) *)
-(* (*     eapply Forall_natmap_in_prop with (k:=k); eauto; clean_map_lookups; trivial. *) *)
-(* (*   Qed. *) *)
-
-(* (*   Lemma Forall_natmap_split : *) *)
-(* (*     forall k v m, *) *)
-(* (*       Forall_natmap (m $+ (k,v)) *) *)
-(* (*       -> ~ In k m *) *)
-(* (*       -> Forall_natmap m *) *)
-(* (*       /\ P v. *) *)
-(* (*   Proof. *) *)
-(* (*     intros. *) *)
-(* (*     rewrite Forall_natmap_forall in *; intros. *) *)
-(* (*     assert (P v) by (eapply H with (k0:=k); clean_map_lookups; trivial). *) *)
-(* (*     split; auto; intros. *) *)
-(* (*     destruct (k ==n k0); subst; clean_map_lookups; eauto. *) *)
-(* (*     eapply H with (k0:=k0); clean_map_lookups; trivial. *) *)
-(* (*   Qed. *) *)
-
-(* (* End MapPredicates. *) *)
-
-
-(* (* Section ConcreteMaps. *) *)
-
-(* (*   Definition next_key {V} (m : NatMap.t V) : nat := *) *)
-(* (*     match max_elt m with *) *)
-(* (*     | None => 0 *) *)
-(* (*     | Some (k,v) => S k *) *)
-(* (*     end. *) *)
-
-(* (*   Lemma max_elt_add_ne_recur : *) *)
-(* (*     forall {V} (m : NatMap.t V) k1 k2 v1 v2, *) *)
-(* (*       m $? k1 = None *) *)
-(* (*       -> k1 <> k2 *) *)
-(* (*       -> max_elt (m $+ (k1,v1)) = Some (k2,v2) *) *)
-(* (*       -> max_elt m = Some (k2,v2). *) *)
-(* (*   Proof. *) *)
-(* (*     induction m using map_induction_bis; intros; *) *)
-(* (*       Equal_eq; eauto. *) *)
-
-(* (*     - unfold max_elt, max_elt_aux in H1; simpl in H1; *) *)
-(* (*         clean_map_lookups. *) *)
-
-(* (*     - destruct (x ==n k1); clean_map_lookups; eauto. *) *)
->>>>>>> 58a1c068
     
 (*   Admitted. *)
 

From Coq Require Import
     List
     Morphisms
     Eqdep
     Program.Equality (* for dependent induction *)
.

Require Import
        MyPrelude
        Maps
        Common
        MapLtac
        Keys
        Tactics
        Messages
        Automation
        Simulation
        AdversaryUniverse.

Require IdealWorld
        RealWorld.

Import IdealWorld.IdealNotations
       RealWorld.RealWorldNotations.

Set Implicit Arguments.

Hint Resolve in_eq in_cons.
Remove Hints absurd_eq_true trans_eq_bool.

Module Automation.

  Import RealWorld.

  Ltac user_queue_lkup TAG :=
    match goal with
    | [ H : user_queue ?usrs ?uid = Some ?qmsgs |- _ ] =>
      assert (exists cmd mycs ks, usrs $? uid = Some {| key_heap := ks ; msg_heap := qmsgs ; protocol := cmd ; c_heap := mycs |})
        as TAG by (unfold user_queue in H;
                   cases (usrs $? uid); try discriminate;
                   match goal with
                   | [ H1 : Some _ = Some _ |- exists x y z, Some ?u = _ ] => invert H1; destruct u; eauto
                   end)
    end.

  Ltac user_cipher_queue_lkup TAG :=
    match goal with
    | [ H : user_cipher_queue ?usrs ?uid = Some ?mycs |- _ ] =>
      assert (exists cmd ks qmsgs, usrs $? uid = Some {| key_heap := ks ; msg_heap := qmsgs ; protocol := cmd ; c_heap := mycs |})
        as TAG by (unfold user_cipher_queue in H;
                   cases (usrs $? uid); try discriminate;
                   match goal with
                   | [ H1 : Some _ = Some _ |- exists x y z, Some ?u = _ ] => invert H1; destruct u; eauto
                   end)
    end.

  Ltac user_keys_lkup TAG :=
    match goal with
    | [ H : user_keys ?usrs ?uid = Some ?ks |- _ ] =>
      assert (exists cmd mycs qmsgs, usrs $? uid = Some {| key_heap := ks ; msg_heap := qmsgs ; protocol := cmd ; c_heap := mycs |})
        as TAG by (unfold user_keys in H;
                   cases (usrs $? uid); try discriminate;
                   match goal with
                   | [ H1 : Some _ = Some _ |- exists x y z, Some ?u = _ ] => invert H1; destruct u; eauto
                   end)
    end.

  Ltac msg_queue_prop :=
    match goal with
    | [ OK : message_queues_ok _ _ ?us _ |- _ ] =>
      match goal with
      | [ H : us $? _ = Some _ |- _ ] => generalize (Forall_natmap_in_prop _ OK H); simpl; intros
      | _ => let USR := fresh "USR"
            in user_queue_lkup USR;
               do 3 (destruct USR as [?x USR]);
               generalize (Forall_natmap_in_prop _ OK USR); simpl; intros
      end
    end;
    repeat match goal with
           | [ H : message_queue_ok _ _ (_ :: _) _ |- _ ] => invert H; split_ands
           | [ H1: msg_honestly_signed _ _ = true -> _, H2: msg_honestly_signed _ _ = true |- _ ] =>
             specialize (H1 H2); split_ands
           | [ MHS : msg_honestly_signed _ ?msg = _ , MTCH : match ?msg with _ => _ end |- _ ] =>
             unfold msg_honestly_signed in MHS; destruct msg; try discriminate; rewrite MHS in *;
             split_ands; simpl in *
           end.
    (* match goal with *)
    (* | [ H1 : ?us $? _ = Some _, H2 : message_queues_ok _ _ ?us _ |- _ ] => generalize (Forall_natmap_in_prop _ H2 H1); simpl; intros *)
    (* end; *)
    (* repeat match goal with *)
    (*        | [ H : message_queue_ok _ _ (_ :: _) _ |- _ ] => invert H *)
    (*        | [ H1: msg_honestly_signed _ _ = true -> _, H2: msg_honestly_signed _ _ = true |- _ ] => *)
    (*          specialize (H1 H2); split_ands *)
    (*        end. *)

  Ltac user_cipher_queues_prop :=
    match goal with
    | [ OK : user_cipher_queues_ok _ _ ?us |- _ ] => 
      match goal with
      | [ H : us $? _ = Some _ |- _ ] => generalize (Forall_natmap_in_prop _ OK H); simpl; intros
      | _ => let USR := fresh "USR"
            in user_cipher_queue_lkup USR;
            do 3 (destruct USR as [?x USR]);
               generalize (Forall_natmap_in_prop _ OK USR); simpl; intros
      end
    end;
    repeat match goal with
           | [ H : user_cipher_queue_ok _ _ ?mycs, H1 : List.In _ ?mycs |- _ ] =>
             unfold user_cipher_queue_ok in H;
             rewrite Forall_forall in H;
             specialize (H _ H1);
             split_ex; split_ands; clean_map_lookups
           | [ H : honest_keyb _ _ = true |- _] => apply honest_keyb_true_findKeys in H
           | [ H : cipher_honestly_signed _ _ = true |- _ ] => simpl in H
           end.

  Ltac permission_heaps_prop :=
    match goal with
    | [ OK : Forall_natmap (fun _ => permission_heap_good _ _) ?us |- _ ] => 
      match goal with
      | [ H : us $? _ = Some _ |- _ ] => generalize (Forall_natmap_in_prop _ OK H); simpl; intros
      | _ => let USR := fresh "USR"
            in user_keys_lkup USR;
               do 3 (destruct USR as [?x USR]);
               generalize (Forall_natmap_in_prop _ OK USR); simpl; intros
      end
    end.
  
  Ltac encrypted_ciphers_prop :=
    match goal with
    | [ H  : encrypted_ciphers_ok _ (?cs $+ (?cid,?c)) _ |- _ ] => generalize (Forall_natmap_in_prop_add H); intros
    | [ H1 : ?cs $? _ = Some _, H2 : encrypted_ciphers_ok _ ?cs _ |- _ ] => generalize (Forall_natmap_in_prop _ H2 H1); simpl; intros
    end;
    repeat match goal with
           | [ H : encrypted_cipher_ok _ _ _ _ |- _ ] => invert H
           | [ H : honest_keyb _ _ = true |- _] => apply honest_keyb_true_findKeys in H
           end; try contradiction.

  Ltac keys_and_permissions_prop :=
    match goal with
    | [ H : keys_and_permissions_good ?gks ?usrs ?adv |- _ ] =>
      assert (keys_and_permissions_good gks usrs adv) as KPG by assumption; unfold keys_and_permissions_good in KPG; split_ands;
      match goal with
      | [H1 : ?usrs $? _ = Some _, H2 : Forall_natmap (fun u => permission_heap_good _ _) ?usrs |- _ ] =>
        generalize (Forall_natmap_in_prop _ H2 H1); simpl; intros
      end
    end.

  Ltac refine_signed_messages :=
    repeat
      match goal with
      | [ H1 : msg_pattern_safe ?honk _ ,
          H2 : msg_accepted_by_pattern _ ?msg,
          H3 : match ?msg with _ => _ end
          |- _ ] => assert (msg_honestly_signed honk msg = true) as HON_SIGN by eauto 2;
                  unfold msg_honestly_signed in *;
                  split_ands;
                  destruct msg;
                  try discriminate;
                  split_ands
      | [ COND : honest_keyb ?honk ?kid = _
        , H : if honest_keyb ?honk ?kid then _ else _ |- _ ] => rewrite COND in H
      end; split_ands.

  Ltac solve_maps1 :=
    match goal with
    | [ |- context [ _ $+ (?k1,_) $? ?k2 ] ] =>
      progress clean_map_lookups
      || destruct (k1 ==n k2); subst; clean_map_lookups
    | [ |- context [ ?m $? ?k ]] =>
      progress context_map_rewrites
      || cases (m $? k)
    end.

  Ltac process_keys_messages1 :=
    match goal with
    | [ H : msg_honestly_signed _ ?msg = _ |- _ ] => unfold msg_honestly_signed in H
    | [ |- context [ msg_honestly_signed _ ?msg ] ] => unfold msg_honestly_signed; destruct msg; try discriminate
    | [ |- let (_,_) := ?x in _] => destruct x
    | [ H : honest_keyb _ _ = _ |- _ ] => unfold honest_keyb in H
    | [ |- context [ honest_keyb _ _ ] ] => unfold honest_keyb
    | [ |- context [ if ?b then _ else _ ] ] => is_var b; destruct b
    end.

  Ltac process_keys_messages :=
    repeat process_keys_messages1;
    repeat solve_maps1;
    try discriminate; try contradiction; context_map_rewrites.

  Hint Resolve
       clean_honest_key_permissions_distributes
       adv_no_honest_key_honest_key
       honest_cipher_filter_fn_proper
       honest_cipher_filter_fn_filter_proper
       honest_cipher_filter_fn_filter_transpose
       honest_cipher_filter_fn_filter_proper_eq
       honest_cipher_filter_fn_filter_transpose_eq
       findUserKeys_foldfn_proper
       findUserKeys_foldfn_transpose
       findUserKeys_foldfn_proper_Equal
       findUserKeys_foldfn_transpose_Equal.

  Lemma users_permission_heaps_good_merged_permission_heaps_good :
    forall {A} (usrs : honest_users A) gks,
      Forall_natmap (fun u : user_data A => permission_heap_good gks (key_heap u)) usrs
      -> permission_heap_good gks (findUserKeys usrs).
  Proof.
    induction usrs using P.map_induction_bis; intros; Equal_eq; eauto.
    - unfold findUserKeys, fold, Raw.fold, permission_heap_good; simpl;
        intros; clean_map_lookups.

    - apply Forall_natmap_split in H0; auto; split_ands.
      specialize (IHusrs _ H0); clear H0.
      unfold permission_heap_good; intros.
      unfold permission_heap_good in H1.
      unfold findUserKeys in H0; rewrite fold_add in H0; eauto; rewrite findUserKeys_notation in H0.

      eapply merge_perms_split in H0; split_ors; eauto.
  Qed.

  Hint Resolve users_permission_heaps_good_merged_permission_heaps_good.

  Hint Extern 1 (_ $+ (?k, _) $? _ = Some _) => clean_map_lookups; trivial.
  Hint Extern 1 (honest_keyb _ _ = true) => rewrite <- honest_key_honest_keyb.
  Hint Extern 1 (_ && _ = true) => rewrite andb_true_iff.

  Hint Extern 1 (honest_key_filter_fn _ _ _ = _) => unfold honest_key_filter_fn; context_map_rewrites.
  Hint Extern 1 (honest_perm_filter_fn _ _ _ = _) => unfold honest_perm_filter_fn; context_map_rewrites.

  Hint Extern 1 (user_cipher_queue _ _ = _) => unfold user_cipher_queue; context_map_rewrites.
  Hint Extern 1 (user_keys _ _ = Some _ ) => unfold user_keys; context_map_rewrites.

  (* Hint Extern 1 ( let (_,_) := ?x in ?x ) => destruct x. *)

End Automation.

Import Automation.

Section UniverseLemmas.
  Import RealWorld.

  Definition add_adversary {A B} (U__r : universe A B) (advcode : user_cmd B) :=
    {| users       := U__r.(users)
     ; adversary   := {| key_heap := U__r.(adversary).(key_heap)
                       ; msg_heap := U__r.(adversary).(msg_heap)
                       ; protocol := advcode
                       ; c_heap   := U__r.(adversary).(c_heap) |}
     ; all_ciphers := U__r.(all_ciphers)
     ; all_keys    := U__r.(all_keys)
    |}.

  Lemma adv_no_honest_keys_after_honestk_no_private_key_msg :
    forall {t} (msg : crypto t) honestk advk,
      adv_no_honest_keys honestk advk
      -> (forall (k_id : NatMap.key) (kp : bool), findKeysCrypto msg $? k_id = Some kp -> kp = false)
      -> adv_no_honest_keys (honestk $k++ findKeysCrypto msg) advk.
  Proof.
    unfold adv_no_honest_keys; intros; eauto;
      match goal with
      | [ kid : ?T, H : forall _ : ?T, _ \/ _ |- _ ] => specialize (H kid)
      end;
        split_ors; intuition idtac;
        cases (findKeysCrypto msg $? k_id);
        try match goal with
            | [ H1 : findKeysCrypto _ $? ?k_id = Some ?kp
              , H2 : forall k p, _ |- _ ] => specialize (H2 _ _ H1)
            end;
        subst; simplify_key_merges1; auto.
  Qed.

  Lemma msgCiphersSigned_after_msg_keys :
<<<<<<< HEAD
    forall {t} (msg : message t) cs honestk msgk,
      msgCiphersSignedOk honestk cs msg
      -> msgCiphersSignedOk (honestk $k++ msgk) cs msg.
=======
    forall {t} (msg : crypto t) cs honestk msgk,
      msgCiphersSigned honestk cs msg
      -> msgCiphersSigned (honestk $k++ msgk) cs msg.
>>>>>>> c94cf68e
  Proof.
    unfold msgCiphersSignedOk, msgCipherOk.
    induction 1; eauto.
    econstructor; intuition eauto;
      match goal with
      | [ |- let (_,_) := ?x in _] => destruct x
      end; intuition eauto using message_honestly_signed_after_add_keys.
  Qed.

  Lemma msgCiphersSigned_new_private_key :
    forall {t} (msg : message t) cs honestk k_id,
      msgCiphersSignedOk honestk cs msg
      -> msgCiphersSignedOk (honestk $+ (k_id,true)) cs msg.
  Proof.
    unfold msgCiphersSignedOk, msgCipherOk.
    induction 1; eauto.
    econstructor; eauto;
      match goal with
      | [ |- let (_,_) := ?x in _] => destruct x
      end; intuition eauto; process_keys_messages; eauto.
  Qed.

  Hint Resolve msgCiphersSigned_after_msg_keys msgCiphersSigned_new_private_key.

  (* Step keys and permissions good *)

  Lemma keys_and_permissions_good_user_new_pubk :
    forall {A t} (usrs : honest_users A) gks (msg : message t) u_id u_d ks cmd qmsgs mycs adv_heap,
      keys_and_permissions_good gks usrs adv_heap
      -> (forall (k : NatMap.key) (kp : bool), findKeys msg $? k = Some kp -> gks $? k <> None)
      -> u_d = {| key_heap := ks $k++ findKeys msg
               ; msg_heap := qmsgs
               ; protocol := cmd
               ; c_heap := mycs |}
      -> user_keys usrs u_id = Some ks
      -> keys_and_permissions_good gks (usrs $+ (u_id,u_d)) adv_heap.
  Proof.
    intros.
    unfold keys_and_permissions_good in *; intuition idtac.
    econstructor; eauto; subst; simpl.

    permission_heaps_prop.
    unfold permission_heap_good; intros.
    cases (ks $? k_id); cases (findKeys msg $? k_id); simplify_key_merges1; clean_map_lookups; eauto.
    cases (gks $? k_id); eauto.
    exfalso; eauto.
  Qed.

  Hint Resolve keys_and_permissions_good_user_new_pubk.

  Ltac process_permission_heaps :=
    repeat
      match goal with
      | [ H : keys_and_permissions_good _ _ _ |- keys_and_permissions_good _ _ _ ] =>
        unfold keys_and_permissions_good in *; split_ands; intuition idtac
      | [ |- permission_heap_good _ (RealWorld.key_heap ?u) ] => progress simpl || destruct u; simpl in *
      | [ |- Forall_natmap (fun _ => permission_heap_good _ _) ?usrs ] => rewrite Forall_natmap_forall; intros
      | [ H : _ $+ (?k1,_) $? ?k2 = _ |- _ ] => destruct (k1 ==n k2); subst; clean_map_lookups
      | [ OK : Forall_natmap (fun _ => permission_heap_good _ _) ?usrs
        , USR : ?usrs $? _ = Some {| key_heap := ?ks ; protocol := _ ; msg_heap := _ ; c_heap := _ |}
          |- permission_heap_good _ ?ks ] => generalize (Forall_natmap_in_prop _ OK USR); intros; clear USR
      | [ OK : Forall_natmap (fun _ => permission_heap_good _ _) ?usrs
        , USR : ?usrs $? _ = Some {| key_heap := ?ks ; protocol := _ ; msg_heap := _ ; c_heap := _ |}
        , KS : ?ks $? _ = Some _
          |- permission_heap_good _ ?ks ] => generalize (Forall_natmap_in_prop _ OK USR); intros; idtac ks; clear USR
      | [ H : permission_heap_good _ _ |- _ ] => unfold permission_heap_good in H
      | [ |- permission_heap_good _ _ ] => unfold permission_heap_good; intros; simpl in *
      | [ H : ?m1 $k++ ?m2 $? ?kid = _ |- _ ] => cases (m1 $? kid); cases (m2 $? kid); simplify_key_merges1; clean_context
      | [ H : keys_mine _ ?othr_kys, KS : ?othr_kys $? _ = Some _ |- _ ] => specialize (H _ _ KS); split_ors; split_ands
      end.

  Lemma honest_labeled_step_keys_and_permissions_good :
    forall {A B C} suid u_id cs cs' lbl (usrs usrs' : honest_users A) (adv adv' : user_data B)
              gks gks' ks ks' qmsgs qmsgs' mycs mycs' bd bd' a,
      step_user lbl suid bd bd'
      -> suid = Some u_id
      -> forall (cmd : user_cmd C),
        bd = (usrs, adv, cs, gks, ks, qmsgs, mycs, cmd)
        -> keys_and_permissions_good gks usrs adv.(key_heap)
        -> forall cmd',
            bd' = (usrs', adv', cs', gks', ks', qmsgs', mycs', cmd')
            -> lbl = Action a
            -> message_queues_ok (findUserKeys usrs) cs usrs gks
            -> action_adversary_safe (findUserKeys usrs) cs a
            -> forall usrs'' cmdc cmdc',
                usrs $? u_id = Some {| key_heap := ks ; msg_heap := qmsgs ; protocol := cmdc ; c_heap := mycs |}
                -> usrs'' = usrs' $+ (u_id, {| key_heap := ks' ; msg_heap := qmsgs' ; protocol := cmdc' ; c_heap := mycs' |}) 
                -> keys_and_permissions_good gks' usrs'' adv'.(key_heap).
  Proof.
    induction 1; inversion 2; inversion 2; intros; subst; try discriminate; eauto 2;
      clean_context;
      msg_queue_prop;
      eauto;
      process_permission_heaps;
      permission_heaps_prop;
      eauto.
  Qed.

  Lemma permission_heap_good_addnl_key :
    forall gks ks k_id k,
      permission_heap_good gks ks
      -> ~ In k_id gks
      -> keyId k = k_id
      -> permission_heap_good (gks $+ (k_id,k)) ks.
  Proof.
    unfold permission_heap_good; intros; subst.
    destruct (keyId k ==n k_id0); subst; clean_map_lookups; eauto.
  Qed.

  Lemma permission_heap_good_new_key_perm :
    forall gks ks k_id k,
      permission_heap_good gks ks
      -> ~ In k_id gks
      -> keyId k = k_id
      -> permission_heap_good (gks $+ (k_id,k)) (add_key_perm k_id true ks).
  Proof.
    unfold permission_heap_good; intros; subst.
    unfold add_key_perm in *.
    destruct (keyId k ==n k_id0); subst; clean_map_lookups; eauto.
    cases (ks $? keyId k); clean_map_lookups; eauto.
  Qed.

  Hint Resolve permission_heap_good_addnl_key permission_heap_good_new_key_perm.

  Lemma permission_heaps_good_addnl_key :
    forall {A} (usrs : honest_users A) gks k,
      ~ In (keyId k) gks
      -> Forall_natmap (fun u => permission_heap_good gks (key_heap u)) usrs
      -> Forall_natmap (fun u => permission_heap_good (gks $+ (keyId k, k)) (key_heap u)) usrs.
  Proof.
    intros; rewrite Forall_natmap_forall in *; intros; eauto.
  Qed.

  Hint Resolve permission_heaps_good_addnl_key.
  
  Lemma keys_and_permissions_good_addnl_key :
    forall {A} gks (usrs : honest_users A) adv_heap k_id k,
      keys_and_permissions_good gks usrs adv_heap
      -> ~ In k_id gks
      -> keyId k = k_id
      -> keys_and_permissions_good (gks $+ (k_id,k)) usrs adv_heap.
  Proof.
    intros. unfold keys_and_permissions_good in *; split_ands; subst; intuition eauto.
    destruct (keyId k ==n k_id); subst; clean_map_lookups; eauto.
  Qed.

  Hint Resolve keys_and_permissions_good_addnl_key.

  Lemma keys_and_permissions_good_readd_user_same_perms :
    forall {A} (usrs : honest_users A) adv_heap gks ks cmd cmd' qmsgs qmsgs' mycs mycs' u_id,
      keys_and_permissions_good gks usrs adv_heap
      -> usrs $? u_id = Some {| key_heap := ks; protocol := cmd; msg_heap := qmsgs; c_heap := mycs |}
      -> keys_and_permissions_good gks (usrs $+ (u_id, {| key_heap := ks; protocol := cmd'; msg_heap := qmsgs'; c_heap := mycs' |})) adv_heap.
  Proof.
    intros.
    unfold keys_and_permissions_good in *; intuition eauto.
    econstructor; eauto.
    simpl.
    eapply Forall_natmap_in_prop in H; eauto.
    simpl in *; eauto.
  Qed.

  Hint Resolve keys_and_permissions_good_readd_user_same_perms.

  Lemma honest_silent_step_keys_good :
    forall {A B C} u_id suid cs cs' lbl (usrs usrs' : honest_users A) (adv adv' : user_data B)
              gks gks' ks ks' qmsgs qmsgs' mycs mycs' bd bd',
      step_user lbl suid bd bd'
      -> suid = Some u_id
      -> forall (cmd : user_cmd C),
          bd = (usrs, adv, cs, gks, ks, qmsgs, mycs, cmd)
          -> user_cipher_queues_ok cs (findUserKeys usrs) usrs
          -> encrypted_ciphers_ok (findUserKeys usrs) cs gks
          -> keys_and_permissions_good gks usrs adv.(key_heap)
          -> forall cmd',
              bd' = (usrs', adv', cs', gks', ks', qmsgs', mycs', cmd')
              -> lbl = Silent
              -> forall cmdc cmdc',
                  usrs $? u_id = Some {| key_heap := ks ; msg_heap := qmsgs ; protocol := cmdc ; c_heap := mycs |}
                  -> keys_and_permissions_good gks'
                                              (usrs' $+ (u_id, {| key_heap := ks' ; msg_heap := qmsgs' ; protocol := cmdc' ; c_heap := mycs' |}))
                                              adv'.(key_heap).
  Proof.
    induction 1; inversion 2; inversion 4; intros; subst;
      try discriminate; eauto 2; clean_context.

    - user_cipher_queues_prop;
        encrypted_ciphers_prop; eapply keys_and_permissions_good_user_new_pubk; eauto; intros; eauto.
      specialize (H16 _ _ H4); split_ands; subst.
      keys_and_permissions_prop; eauto.
      assert (permission_heap_good gks' (findUserKeys usrs')) by eauto.
      specialize (H18 _ _ H6); split_ex; intuition contra_map_lookup.

    - unfold keys_and_permissions_good in *; intuition eauto.
      + destruct (k_id ==n k_id0); subst; clean_map_lookups; eauto.
      + econstructor; eauto.
        * unfold permission_heap_good; intros; simpl in *.
          destruct (k_id ==n k_id0); subst; clean_map_lookups; eauto.
          unfold add_key_perm in *. cases (ks $? k_id); clean_map_lookups; try discriminate.
          eapply Forall_natmap_in_prop in H2; eauto.
          specialize (H2 _ _ H1); eauto.
          eapply Forall_natmap_in_prop in H2; eauto.
          specialize (H2 _ _ H1); eauto.

        * eapply keys_and_permissions_good_addnl_key; eauto; unfold keys_and_permissions_good; eauto.

    - unfold keys_and_permissions_good in *; intuition eauto.
      + destruct (k_id ==n k_id0); subst; clean_map_lookups; eauto.
      + econstructor; eauto.
        * unfold permission_heap_good; intros; simpl in *.
          destruct (k_id ==n k_id0); subst; clean_map_lookups; eauto.
          unfold add_key_perm in *. cases (ks $? k_id); clean_map_lookups; try discriminate.
          eapply Forall_natmap_in_prop in H2; eauto.
          specialize (H2 _ _ H1); eauto.
          eapply Forall_natmap_in_prop in H2; eauto.
          specialize (H2 _ _ H1); eauto.

        * eapply keys_and_permissions_good_addnl_key; eauto; unfold keys_and_permissions_good; eauto.
  Qed.

  Lemma adv_step_keys_good :
    forall {A B C} cs cs' lbl (usrs usrs' : honest_users A) (adv adv' : user_data B)
              gks gks' ks ks' qmsgs qmsgs' mycs mycs' bd bd',
      step_user lbl None bd bd'
      -> forall (cmd : user_cmd C),
        bd = (usrs, adv, cs, gks, ks, qmsgs, mycs, cmd)
        -> ks = adv.(key_heap)
  (*       -> keys_and_permissions_good gks usrs adv.(key_heap) *)
  (*       -> forall cmd', *)
  (*           bd' = (usrs', adv', cs', gks', ks', qmsgs', mycs', cmd') *)
  (*           -> keys_and_permissions_good gks' usrs' adv'.(key_heap). *)
  (* Proof. *)
  (*   induction 1; inversion 1; inversion 3; intros; subst; try discriminate; *)
  (*     eauto; *)
  (*     process_permission_heaps; *)
  (*     eauto. *)
  (* Qed. *)
(* <<<<<<< Updated upstream *)
        -> adv_message_queue_ok (findUserKeys usrs) cs gks qmsgs
        -> adv_cipher_queue_ok cs mycs
        -> encrypted_ciphers_ok (findUserKeys usrs) cs gks
        -> keys_and_permissions_good gks usrs ks
        -> forall cmd',
            bd' = (usrs', adv', cs', gks', ks', qmsgs', mycs', cmd')
            -> keys_and_permissions_good gks' usrs' ks'.
  Proof.
    induction 1; inversion 1; inversion 6; intros; subst; try discriminate;
      eauto; clean_context.

    - unfold keys_and_permissions_good in *; intuition eauto.
      unfold permission_heap_good in *; intros.
      cases (key_heap adv' $? k_id); eauto.
      invert H16; split_ands.
      cases (findKeys msg $? k_id); simplify_key_merges1; try discriminate.
      specialize (H3 _ _ Heq0); split_ands; subst.
      cases (gks' $? k_id); try contradiction; eauto.
    - destruct rec_u; simpl in *.
      eapply keys_and_permissions_good_readd_user_same_perms; eauto.
    - unfold keys_and_permissions_good in *; intuition eauto.
      unfold permission_heap_good in *; intros.
      eapply merge_perms_split in H5; split_ors; eauto.
      encrypted_ciphers_prop; clean_map_lookups; eauto.
      + specialize (H17 _ _ H5); split_ex; intuition eauto.
      + assert (permission_heap_good gks' (findUserKeys usrs')) by eauto.
        specialize (H18 _ _ H5); split_ands; subst.
        specialize (H9 _ _ H10); eauto.

    - unfold keys_and_permissions_good in *; intuition eauto.
      destruct (k_id ==n k_id0); subst; clean_map_lookups; eauto.
      rewrite Forall_natmap_forall in *; intros.
      eapply permission_heap_good_addnl_key; eauto.
    - unfold keys_and_permissions_good in *; intuition eauto.
      destruct (k_id ==n k_id0); subst; clean_map_lookups; eauto.
      rewrite Forall_natmap_forall in *; intros.
      eapply permission_heap_good_addnl_key; eauto.
  Qed.

  Lemma permission_heap_good_clean_keys :
    forall honestk gks uks,                  (*  *)
      permission_heap_good gks uks
      -> permission_heap_good (clean_keys honestk gks) (clean_key_permissions honestk uks).
  Proof.
    unfold permission_heap_good; intros.
    apply clean_key_permissions_inv in H0; split_ands.
    specialize (H _ _ H0); split_ex.
    eexists; eapply clean_keys_keeps_honest_key; eauto.
  Qed.

  Hint Resolve permission_heap_good_clean_keys.

  Lemma keys_and_permissions_good_clean_keys :
    forall {A} (usrs : honest_users A) adv_heap gks,
      keys_and_permissions_good gks usrs adv_heap
      -> keys_and_permissions_good
          (clean_keys (findUserKeys usrs) gks)
          (clean_users (findUserKeys usrs) usrs)
          (clean_key_permissions (findUserKeys usrs) adv_heap).
  Proof.
    unfold keys_and_permissions_good; intros; split_ands.
    intuition (simpl; eauto).

    Ltac inv_cleans :=
      repeat
        match goal with
        | [ H : clean_keys _ _ $? _ = Some _ |- _ ] => eapply clean_keys_inv in H; split_ands
        | [ H : clean_keys _ _ $? _ = None |- _ ] => eapply clean_keys_inv' in H; split_ands
        | [ H : clean_users _ _ $? _ = Some _ |- _ ] => eapply clean_users_cleans_user_inv in H; split_ex; split_ands
        end.
    
    - inv_cleans; eauto.
    - apply Forall_natmap_forall; intros; inv_cleans.
      rewrite H3.
      permission_heaps_prop; eauto.
  Qed.

  (* Step user cipher queues ok *)

  Lemma user_cipher_queues_ok_readd_user :
    forall {A} (usrs : honest_users A) u_id ks ks' cmd cmd' qmsgs qmsgs' cs mycs,
      usrs $? u_id = Some {| key_heap := ks; protocol := cmd; msg_heap := qmsgs; c_heap := mycs |}
      -> user_cipher_queues_ok cs (findUserKeys usrs) usrs
      -> user_cipher_queues_ok cs
          (findUserKeys usrs)
          (usrs $+ (u_id, {| key_heap := ks'; protocol := cmd'; msg_heap := qmsgs'; c_heap := mycs |})).
  Proof.
    intros.
    unfold user_cipher_queues_ok;
      rewrite Forall_natmap_forall; intros.
    cases (k ==n u_id); subst; clean_map_lookups; simpl;
      user_cipher_queues_prop; eauto.
  Qed.

  Lemma user_cipher_queue_ok_addnl_global_cipher :
    forall honestk cs c_id c mycs,
      Forall (fun cid => exists c, cs $? cid = Some c /\ cipher_honestly_signed honestk c = true) mycs
      -> ~ In (elt:=cipher) c_id cs
      -> Forall (fun cid => exists c0, cs $+ (c_id,c) $? cid = Some c0 /\ cipher_honestly_signed honestk c0 = true) mycs.
  Proof.
    intros.
    rewrite Forall_forall in *; intros.
    specialize (H _ H1); invert H.
    eexists; cases (c_id ==n x); subst; split_ands; clean_map_lookups; eauto.
  Qed.

  Hint Resolve user_cipher_queue_ok_addnl_global_cipher.

  Lemma user_cipher_queues_ok_addnl_global_cipher :
    forall {A} (usrs : honest_users A) honestk cs c_id c,
      user_cipher_queues_ok cs honestk usrs
      -> ~ In (elt:=cipher) c_id cs
      -> user_cipher_queues_ok (cs $+ (c_id,c)) honestk usrs.
  Proof.
    unfold user_cipher_queues_ok; intros.
    rewrite Forall_natmap_forall in *; intros; eauto.
    eapply user_cipher_queue_ok_addnl_global_cipher; eauto.
    eapply H; eauto.
  Qed.

  Lemma user_cipher_queue_ok_addnl_pubk :
    forall honestk pubk cs mycs,
      user_cipher_queue_ok cs honestk mycs
      -> user_cipher_queue_ok cs (honestk $k++ pubk) mycs.
  Proof.
    induction 1; intros; econstructor; eauto;
      split_ex; eexists; intuition eauto using cipher_honestly_signed_after_msg_keys.
  Qed.

  Lemma user_cipher_queues_ok_addnl_pubk :
    forall {A} (usrs : honest_users A) honestk pubk cs,
      user_cipher_queues_ok cs honestk usrs
      -> user_cipher_queues_ok cs (honestk $k++ pubk) usrs.
  Proof.
    induction 1; intros; econstructor; eauto using user_cipher_queue_ok_addnl_pubk.
  Qed.

<<<<<<< HEAD
  Lemma user_cipher_queue_ok_addnl_generated_key :
    forall honestk cs mycs k_id,
      user_cipher_queue_ok cs honestk mycs
      -> user_cipher_queue_ok cs (add_key_perm k_id true honestk) mycs.
=======
  Lemma msgCiphersSigned_user_cipher_queue_ok_findCiphers :
    forall {t} (msg : crypto t) honestk cs,
      msgCiphersSigned honestk cs msg
      -> user_cipher_queue_ok cs (honestk $k++ findKeysCrypto msg) (findCiphers msg).
>>>>>>> c94cf68e
  Proof.
    induction 1; intros; econstructor; eauto;
      split_ex; eexists; intuition eauto.

<<<<<<< HEAD
    destruct x0; unfold cipher_honestly_signed in *; simpl; 
      rewrite <- honest_key_honest_keyb in *;
      unfold add_key_perm;
      match goal with
      | [ H : honest_key _ ?kid |- _ ] => invert H; econstructor; destruct (k_id ==n kid); subst
      end; context_map_rewrites; clean_map_lookups; simpl; eauto;
        cases (honestk $? k_id); clean_map_lookups; auto.
  Qed.
=======
    - invert H; simpl in *; split_ands; econstructor.
      + eexists; intuition eauto.
        simpl.
        eapply honest_keyb_true_findKeys in H.
        unfold honest_keyb; cases (findKeysCrypto msg $? k); simplify_key_merges1; trivial.
      + eapply IHmsg; eauto.
>>>>>>> c94cf68e

  Lemma user_cipher_queues_ok_addnl_global_generated_key :
    forall {A} (usrs : honest_users A) ks cs k_id,
      ks = findUserKeys usrs
      -> Forall_natmap (fun u => user_cipher_queue_ok cs ks u.(c_heap)) usrs
      -> Forall_natmap (fun u => user_cipher_queue_ok cs (add_key_perm k_id true ks) u.(c_heap)) usrs.
  Proof.
    intros; rewrite Forall_natmap_forall in *;
      intros; eauto using user_cipher_queue_ok_addnl_generated_key.
  Qed.

  Lemma user_cipher_queues_ok_addnl_generated_key :
    forall {A} (usrs : honest_users A) ks cs k_id u_id cmd qmsgs mycs,
        user_cipher_queue usrs u_id = Some mycs
      -> user_cipher_queues_ok cs (findUserKeys usrs) usrs
      -> user_cipher_queues_ok
          cs
          (add_key_perm k_id true (findUserKeys usrs))
          (usrs $+ (u_id, {| key_heap := add_key_perm k_id true ks; protocol := cmd; msg_heap := qmsgs; c_heap := mycs |})).
  Proof.
    intros.
    unfold user_cipher_queues_ok; rewrite Forall_natmap_forall; intros.

    assert (exists cmd' ks' qmsgs',
               usrs $? u_id = Some {| key_heap := ks'; protocol := cmd'; msg_heap := qmsgs'; c_heap := mycs |}).
    unfold user_cipher_queue in H; cases (usrs $? u_id); clean_map_lookups; destruct u; simpl in *;
      do 3 eexists; eauto.

    split_ex; destruct (k ==n u_id); subst; clean_map_lookups; simpl.
    user_cipher_queues_prop; eauto using user_cipher_queue_ok_addnl_generated_key.
    clear H2; user_cipher_queues_prop; eauto using user_cipher_queue_ok_addnl_generated_key.
  Qed.

  Lemma user_cipher_queues_ok_addnl_generated_key' :
    forall {A} (usrs : honest_users A) ks cs k_id u_id cmd qmsgs mycs,
        user_cipher_queue usrs u_id = Some mycs
      -> user_cipher_queues_ok cs (findUserKeys usrs) usrs
      -> user_cipher_queues_ok
          cs
          (findUserKeys usrs $+ (k_id,true))
          (usrs $+ (u_id, {| key_heap := add_key_perm k_id true ks; protocol := cmd; msg_heap := qmsgs; c_heap := mycs |})).
  Proof.
    intros.
    pose proof (user_cipher_queues_ok_addnl_generated_key ks k_id _ cmd qmsgs H H0).
    unfold add_key_perm in H1 at 1; unfold greatest_permission in H1;
      cases (findUserKeys usrs $? k_id); simpl in *; eapply H1.
  Qed.

  Hint Resolve user_cipher_queues_ok_addnl_generated_key user_cipher_queues_ok_addnl_generated_key'.

  Lemma msgCiphersSignedOk_user_cipher_queue_ok_findCiphers :
    forall {t} (msg : message t) honestk cs,
      msgCiphersSignedOk honestk cs msg
      -> user_cipher_queue_ok cs (honestk $k++ findKeys msg) (findCiphers msg).
  Proof.
    induction msg;
      intros;
      unfold user_cipher_queue_ok in *;
      repeat
        match goal with
        | [ H : msgCiphersSignedOk _ _ _ |- _ ] => invert H; simpl in *; split_ands; split_ex
        | [ H : honest_keyb _ _ = true |- _ ] => apply honest_keyb_true_findKeys in H
        | [ |- Forall _ _ ] => econstructor
        | [ |- exists _, _ /\ _ ] => eexists; split
        | [ |- cipher_honestly_signed _ _ = _ ] => simpl; unfold honest_keyb; simplify_perm_merges; simplify_key_merges1
        | [ |- ?cs $? _ = _ ] => eassumption
        end; eauto.
  Qed.

  Hint Resolve
       cipher_honestly_signed_after_msg_keys
       msgCiphersSignedOk_user_cipher_queue_ok_findCiphers.

  Lemma user_cipher_queue_ok_add_user :
    forall {t} (msg : crypto t) cs honestk mycs,
      user_cipher_queue_ok cs honestk mycs
<<<<<<< HEAD
      -> msgCiphersSignedOk honestk cs msg
      -> user_cipher_queue_ok cs (honestk $k++ findKeys msg) (findCiphers msg ++ mycs).
=======
      -> msgCiphersSigned honestk cs msg
      -> user_cipher_queue_ok cs (honestk $k++ findKeysCrypto msg) (findCiphers msg ++ mycs).
>>>>>>> c94cf68e
  Proof.
    induction 1; unfold msgCiphersSignedOk; intros.
    - rewrite app_nil_r; eauto.
    - unfold user_cipher_queue_ok. rewrite Forall_app_sym, <- app_comm_cons.
      econstructor; split_ex; split_ands.
      + intuition eauto.
      + rewrite Forall_app_sym; 
          eapply IHForall; auto.
  Qed.

  Hint Resolve
       user_cipher_queue_ok_add_user
       user_cipher_queue_ok_addnl_pubk.

  Lemma user_cipher_queues_ok_add_user :
    forall {A t} (usrs usrs' : honest_users A) (msg : crypto t) honestk u_id ks cmd cmd' qmsgs qmsgs' mycs cs,
      user_cipher_queues_ok cs (findUserKeys usrs) usrs
      -> usrs $? u_id = Some {| key_heap := ks; protocol := cmd; msg_heap := qmsgs; c_heap := mycs |}
<<<<<<< HEAD
      -> msgCiphersSignedOk (findUserKeys usrs) cs msg
      -> usrs' = usrs $+ (u_id, {| key_heap := ks $k++ findKeys msg; protocol := cmd'; msg_heap := qmsgs'; c_heap := findCiphers msg ++ mycs |})
=======
      -> msgCiphersSigned (findUserKeys usrs) cs msg
      -> usrs' = usrs $+ (u_id, {| key_heap := ks $k++ findKeysCrypto msg; protocol := cmd'; msg_heap := qmsgs'; c_heap := findCiphers msg ++ mycs |})
>>>>>>> c94cf68e
      -> honestk = findUserKeys usrs'
      -> user_cipher_queues_ok cs honestk usrs'.
  Proof.
    intros;
      unfold user_cipher_queues_ok.
    rewrite Forall_natmap_forall; intros; subst.
    autorewrite with find_user_keys.
    cases (u_id ==n k); subst; clean_map_lookups; user_cipher_queues_prop; eauto.
  Qed.

  Hint Resolve
       user_cipher_queues_ok_addnl_global_cipher
       user_cipher_queues_ok_add_user
       user_cipher_queues_ok_readd_user
       user_cipher_queues_ok_addnl_pubk
       findUserKeys_has_key_of_user
       findUserKeys_has_private_key_of_user
  .

  Lemma findUserKeys_keys_mine_user :
    forall {A} (usrs : honest_users A) msgk u_id ks qmsgs cmd mycs ,
      keys_mine ks msgk
      -> usrs $? u_id = Some {| key_heap := ks ; msg_heap := qmsgs ; protocol := cmd ; c_heap := mycs |}
      -> keys_mine (findUserKeys usrs) msgk.
  Proof.
    unfold keys_mine; intros.
    specialize (H _ _ H1); split_ors; split_ands; subst; eauto.
    cases kp; subst; eauto.
    assert (findUserKeys usrs $? k_id <> None); eauto.
    cases (findUserKeys usrs $? k_id); clean_map_lookups; try contradiction.
    cases b; eauto.
  Qed.

  Hint Resolve findUserKeys_keys_mine_user.

  Lemma merge_keys_mine :
    forall ks1 ks2,
      keys_mine ks1 ks2
      -> ks1 $k++ ks2 = ks1.
  Proof.
    unfold keys_mine; intros.
    apply map_eq_Equal; unfold Equal; intros.
    simplify_perm_merges;
      try match goal with
          | [ H : (forall kid kp, ?ks2 $? kid = Some kp -> _), H1 : ?ks2 $? _ = Some _ |- _ ] =>
            specialize (H _ _ H1); split_ors; split_ands; subst; clean_map_lookups
          end; simplify_key_merges; eauto.
  Qed.

  Lemma honest_labeled_step_user_cipher_queues_ok :
    forall {A B C} u_id cs cs' lbl (usrs usrs' : honest_users A) (adv adv' : user_data B)
              gks gks' ks ks' qmsgs qmsgs' mycs mycs' bd bd' a suid,
      step_user lbl suid bd bd'
      -> suid = Some u_id
      -> forall (cmd : user_cmd C) honestk,
        bd = (usrs, adv, cs, gks, ks, qmsgs, mycs, cmd)
        -> honestk = findUserKeys usrs
        -> message_queues_ok honestk cs usrs gks
        -> user_cipher_queues_ok cs honestk usrs
        -> forall cmd' honestk',
            bd' = (usrs', adv', cs', gks', ks', qmsgs', mycs', cmd')
            -> lbl = Action a
            -> action_adversary_safe honestk cs a
            -> forall cmdc cmdc' usrs'',
                usrs $? u_id = Some {| key_heap := ks ; msg_heap := qmsgs ; protocol := cmdc ; c_heap := mycs |}
                -> usrs'' = usrs' $+ (u_id, {| key_heap := ks' ; msg_heap := qmsgs' ; protocol := cmdc' ; c_heap := mycs' |})
                -> honestk' = findUserKeys usrs''
                -> user_cipher_queues_ok cs' honestk' usrs''.
  Proof.
    induction 1; inversion 2; inversion 4; intros; subst; try discriminate; eauto;
      autorewrite with find_user_keys; clean_context.

    - msg_queue_prop; eauto.
      assert (msg_honestly_signed (findUserKeys usrs') msg = true) by eauto.
      destruct msg; simpl in *; try discriminate; split_ands;
        match goal with
        | [ H0 : honest_keyb _ ?kid = true, H : if honest_keyb _ ?kid then _ else _ |- _ ] =>
          rewrite H0 in H; simpl in H
        end; split_ands;
          rewrite ?merge_keys_right_identity; eapply user_cipher_queues_ok_add_user; autorewrite with find_user_keys; eauto.

    - remember ((usrs $+ (rec_u_id,
                          {| key_heap := key_heap rec_u;
                             protocol := protocol rec_u;
                             msg_heap := msg_heap rec_u ++ [existT crypto t0 msg];
                             c_heap := c_heap rec_u |}))) as usrs'.

      assert (findUserKeys usrs = findUserKeys usrs') as RW
          by (subst; autorewrite with find_user_keys; eauto).

      rewrite RW; clear RW.
      destruct rec_u; simpl in *.
      eapply user_cipher_queues_ok_readd_user; subst; clean_map_lookups; eauto.
      autorewrite with find_user_keys.
      eapply user_cipher_queues_ok_readd_user; subst; clean_map_lookups; eauto.
  Qed.


  Lemma honest_silent_step_user_cipher_queues_ok :
    forall {A B C} u_id suid cs cs' lbl (usrs usrs' : honest_users A) (adv adv' : user_data B)
              gks gks' ks ks' qmsgs qmsgs' mycs mycs' bd bd',
      step_user lbl suid bd bd'
      -> suid = Some u_id
      -> forall (cmd : user_cmd C) honestk,
        bd = (usrs, adv, cs, gks, ks, qmsgs, mycs, cmd)
        -> honestk = findUserKeys usrs
        -> encrypted_ciphers_ok honestk cs gks
        -> user_cipher_queues_ok cs honestk usrs
        -> forall cmd' honestk',
            bd' = (usrs', adv', cs', gks', ks', qmsgs', mycs', cmd')
            -> lbl = Silent
            -> forall cmdc cmdc' usrs'',
                usrs $? u_id = Some {| key_heap := ks ; msg_heap := qmsgs ; protocol := cmdc ; c_heap := mycs |}
                -> usrs'' = usrs' $+ (u_id, {| key_heap := ks' ; msg_heap := qmsgs' ; protocol := cmdc' ; c_heap := mycs' |})
                -> honestk' = findUserKeys usrs''
                -> user_cipher_queues_ok cs' honestk' usrs''.
  Proof.
    induction 1; inversion 2; inversion 4; intros; subst; try discriminate;
      eauto 2; autorewrite with find_user_keys; eauto;
        user_cipher_queues_prop;
        clean_context; eauto.

<<<<<<< HEAD
    - econstructor; simpl.
      +  econstructor; eauto.
         eexists; clean_map_lookups; intuition eauto.
         assert (findUserKeys usrs' $? k__signid = Some true) by eauto.
         simpl; unfold honest_keyb; context_map_rewrites; eauto.
      +  eapply user_cipher_queues_ok_addnl_global_cipher; eauto.

    - encrypted_ciphers_prop; clean_map_lookups.
      eapply user_cipher_queues_ok_add_user; eauto.
      autorewrite with find_user_keys; trivial.
      
    - econstructor; simpl; eauto.
      + econstructor; clean_map_lookups; eauto.
        eexists; intuition eauto.
        assert (findUserKeys usrs' $? k_id = Some true) by eauto.
        simpl; unfold honest_keyb; context_map_rewrites; eauto.
        
      + eapply user_cipher_queues_ok_addnl_global_cipher; eauto.
  Qed.
=======
    - eapply Forall_natmap_in_prop in H20; eauto. Admitted.
  (*     assert (findUserKeys usrs' $? k__encid = Some true) by eao using findUserKeys_has_private_key_of_user. *)
  (*     assert ( user_cipher_queues_ok cs' (findUserKeys usrs') usrs') as UCQOK by assumption. *)
  (*     eapply Forall_natmap_in_prop in H21; eauto; simpl in *. *)
  (*     eapply Forall_forall in H21; eauto; invert H21; split_ands; clean_map_lookups. *)
  (*     simpl in *. unfold honest_keyb in H6. *)
  (*     cases (findUserKeys usrs' $? k__signid); try discriminate. *)
  (*     cases b; try discriminate. *)
  (*     invert H20; try contradiction. *)

  (*     eapply user_cipher_queues_ok_add_user; eauto. *)
  (*     autorewrite with find_user_keys; trivial. *)

  (*   - assert (user_cipher_queues_ok cs (findUserKeys usrs') usrs') as UCQOK by assumption. *)
  (*     eapply Forall_natmap_in_prop in H17; eauto. *)
  (*     assert (findUserKeys usrs' $? k_id = Some true) by eauto using findUserKeys_has_private_key_of_user. *)
  (*     simpl in *. *)
  (*     econstructor; simpl. *)
  (*     + econstructor; eauto. *)
  (*       eexists; clean_map_lookups; intuition eauto. *)
  (*       simpl; unfold honest_keyb; context_map_rewrites; trivial. *)
  (*     + eapply user_cipher_queues_ok_addnl_global_cipher; eauto. *)
  (* Qed. *)
>>>>>>> c94cf68e

  Lemma adv_step_user_cipher_queues_ok :
    forall {A B C} cs cs' lbl (usrs usrs' : honest_users A) (adv adv' : user_data B)
              gks gks' ks ks' qmsgs qmsgs' mycs mycs' bd bd',
      step_user lbl None bd bd'
      -> forall (cmd : user_cmd C) honestk,
        bd = (usrs, adv, cs, gks, ks, qmsgs, mycs, cmd)
        -> honestk = findUserKeys usrs
        -> ks = adv.(key_heap)
        -> user_cipher_queues_ok cs honestk usrs
        -> forall cmd' honestk',
            bd' = (usrs', adv', cs', gks', ks', qmsgs', mycs', cmd')
            -> honestk' = findUserKeys usrs'
            -> user_cipher_queues_ok cs' honestk' usrs'.
  Proof.
    induction 1; inversion 1; inversion 4; intros; subst; eauto.

    destruct rec_u; simpl in *;
      autorewrite with find_user_keys; eauto.
  Qed.

  (* Message queues ok step *)

  Lemma message_no_adv_private_new_keys :
    forall {t} (msg : message t) honestk pubk,
      message_no_adv_private honestk msg
      -> message_no_adv_private (honestk $k++ pubk) msg.
  Proof.
    unfold message_no_adv_private; intros.
    specialize (H _ _ H0).
    cases (pubk $? k); simplify_key_merges; intuition eauto.
  Qed.

  Lemma message_no_adv_private_new_honestk :
    forall {t} (msg : message t) honestk k_id,
      message_no_adv_private honestk msg
      -> message_no_adv_private (honestk $+ (k_id,true)) msg.
  Proof.
    unfold message_no_adv_private; intros.
    specialize (H _ _ H0).
    destruct (k_id ==n k); subst; clean_map_lookups; intuition auto.
  Qed.

  Hint Resolve message_no_adv_private_new_keys message_no_adv_private_new_honestk.

  Lemma message_queue_ok_adding_public_keys :
    forall msgs cs honestk pubk ks,
      message_queue_ok honestk cs msgs ks
      -> (forall k p, pubk $? k = Some p -> honestk $? k = Some true /\ p = false)
      -> message_queue_ok (honestk $k++ pubk) cs msgs ks.
  Proof.
    unfold message_queue_ok; induction 1; eauto; intros;
      econstructor; eauto.

<<<<<<< HEAD
    destruct x; simpl in *; split_ands; split_ands; split; eauto; intros.
    destruct m; eauto;
      unfold honest_keyb in *;
      intuition idtac;
      repeat
        match goal with
        | [ |- context [ ?honk $k++ ?publick $? ?kid ]] =>
          cases (honestk $? kid); cases (pubk $? kid); simplify_key_merges1
        | [ |- context [ if ?b || _ then _ else _ ] ] => is_var b; destruct b
        | [ |- context [ if _ || ?b then _ else _ ] ] => is_var b; destruct b
        | [ |- context [ if ?b then _ else _ ] ] => is_var b; destruct b
        | [ PUB : pubk $? ?kid = Some _, H : (forall k kp, pubk $? k = Some kp -> _) |- _ ] => specialize (H _ _ PUB)
        end; simpl; intuition eauto; contra_map_lookup.
=======
    destruct x; simpl in *; intros.
    assert (message_no_adv_private c /\ msgCiphersSigned honestk cs c)
      by (eauto using message_honestly_signed_after_remove_pub_keys).
    intuition idtac.
    eapply msgCiphersSigned_after_msg_keys; auto.
>>>>>>> c94cf68e
  Qed.

  Hint Resolve message_queue_ok_adding_public_keys.

  Lemma message_queues_ok_adding_public_keys :
    forall {A} (usrs : honest_users A) cs honestk pubk ks,
      message_queues_ok honestk cs usrs ks
      -> (forall k p, pubk $? k = Some p -> honestk $? k = Some true /\ p = false)
      -> message_queues_ok (honestk $k++ pubk) cs usrs ks.
  Proof.
    induction 1; intros; econstructor; eauto.
    eapply IHForall_natmap; intros; eauto.
  Qed.

  Hint Resolve message_queues_ok_adding_public_keys.

  Lemma message_queues_ok_readd_user_same_queue :
    forall {A} (usrs : honest_users A) cs honestk u_id ks ks' cmd cmd' qmsgs mycs mycs' gks,
      message_queues_ok honestk cs usrs gks
      -> usrs $? u_id = Some {| key_heap := ks; protocol := cmd; msg_heap := qmsgs; c_heap := mycs |}
      -> message_queues_ok honestk cs (usrs $+ (u_id, {| key_heap := ks'; protocol := cmd'; msg_heap := qmsgs; c_heap := mycs' |})) gks.
  Proof.
    intros; unfold message_queues_ok; intros.
    econstructor; eauto; simpl.
    eapply Forall_natmap_in_prop in H; eauto; simpl in *; auto.
  Qed.

  Hint Resolve message_queues_ok_readd_user_same_queue.

  Lemma message_queues_ok_readd_user_popped_queue :
    forall {A} (usrs : honest_users A) cs honestk u_id ks ks' cmd cmd' qmsgs mycs mycs' gks qmsg,
      message_queues_ok honestk cs usrs gks
      -> usrs $? u_id = Some {| key_heap := ks; protocol := cmd; msg_heap := qmsg :: qmsgs; c_heap := mycs |}
      -> message_queues_ok honestk cs (usrs $+ (u_id, {| key_heap := ks'; protocol := cmd'; msg_heap := qmsgs; c_heap := mycs' |})) gks.
  Proof.
    intros; unfold message_queues_ok; intros.
    econstructor; eauto; simpl.
    msg_queue_prop; eauto.
  Qed.

  Hint Resolve
       message_queues_ok_readd_user_popped_queue
       msgCiphersSignedOk_addnl_cipher.

  Lemma message_queue_ok_addnl_cipher :
    forall msgs cs honestk c_id c gks,
      message_queue_ok honestk cs msgs gks
      -> ~ In c_id cs
      -> message_queue_ok honestk (cs $+ (c_id, c)) msgs gks.
  Proof.
    induction 1; unfold message_queue_ok in *; intros; econstructor; eauto.
    
    destruct x; simpl in *; intros.
    intuition idtac.
    destruct m; eauto.
    cases (honest_keyb honestk k__sign); intuition idtac; apply msgCiphersSignedOk_addnl_cipher; auto.
    cases (honest_keyb honestk k); intuition idtac; apply msgCiphersSignedOk_addnl_cipher; auto.
  Qed.

  Hint Resolve message_queue_ok_addnl_cipher.

  Lemma message_queues_ok_addnl_cipher :
    forall {A} (usrs : honest_users A) cs honestk c_id c gks,
      message_queues_ok honestk cs usrs gks
      -> ~ In c_id cs
      -> message_queues_ok honestk (cs $+ (c_id,c)) usrs gks.
  Proof.
    induction 1; intros; econstructor; unfold message_queues_ok in *; eauto.
  Qed.

  Hint Resolve message_queues_ok_addnl_cipher.

<<<<<<< HEAD
  Lemma new_global_key_not_in_heaps :
    forall perms ks k_id,
      ~ In k_id ks
      -> permission_heap_good ks perms
      -> perms $? k_id = None.
  Proof.
    intros.
    cases (perms $? k_id); clean_map_lookups; trivial.
    match goal with
    | [ H : permission_heap_good _ ?perms, H1 : ?perms $? _ = _ |- _ ] =>
      specialize (H _ _ H1); split_ex; contra_map_lookup
    end.
  Qed.

  Hint Resolve new_global_key_not_in_heaps.

  Lemma message_queue_ok_addnl_honest_key :
    forall msgs cs honestk k_id gks usage kt,
      message_queue_ok honestk cs msgs gks
      -> ~ In k_id gks
      -> permission_heap_good gks honestk
      -> message_queue_ok (honestk $+ (k_id,true)) cs msgs (gks $+ (k_id, {| keyId := k_id; keyUsage := usage; keyType := kt |} )).
  Proof.
    induction 1; intros; econstructor; unfold message_queue_ok in *; eauto.

    destruct x; simpl in *; intros.
    assert (honestk $? k_id = None) by eauto.
    split_ands.
    split.
    + intros.
      destruct (k_id ==n k); subst; clean_map_lookups; eauto.
    + destruct m; split_ands; eauto;
        repeat
          match goal with
          | [ H : if honest_keyb ?honk ?k then _ else _ |- _ ] =>
            assert (k_id <> k) by (unfold not; intros; subst; clean_map_lookups; contradiction);
              cases (honest_keyb honk k)
          | [ H : honest_keyb ?honk ?k = ?tf |- _ ] =>
            assert (honest_keyb (honk $+ (k_id,true)) k = tf) as RW
                by (unfold honest_keyb in *; cases (honk $? k); clean_map_lookups; context_map_rewrites; eauto);
              rewrite RW; clear RW H
          end; intuition eauto; clean_map_lookups; contradiction.
  Qed.

  Lemma message_queue_ok_addnl_adv_key :
    forall msgs cs honestk k_id gks usage kt,
      message_queue_ok honestk cs msgs gks
      -> ~ In k_id gks
      -> permission_heap_good gks honestk
      -> message_queue_ok honestk cs msgs (gks $+ (k_id, {| keyId := k_id; keyUsage := usage; keyType := kt |} )).
  Proof.
    induction 1; intros; econstructor; eauto.
    - destruct x; simpl in *; intros.
      assert (honestk $? k_id = None) by eauto.
      split_ands.
      split.
      + intros.
        destruct (k_id ==n k); subst; clean_map_lookups; eauto.
      + destruct m; split_ands; eauto;
            repeat
              match goal with
              | [ H : if honest_keyb ?honk ?k then _ else _ |- _ ] =>
                assert (k_id <> k) by (unfold not; intros; subst; clean_map_lookups; contradiction);
              cases (honest_keyb honk k)
              | [ H : honest_keyb ?honk ?k = ?tf |- _ ] =>
                assert (honest_keyb (honk $+ (k_id,true)) k = tf) as RW
                    by (unfold honest_keyb in *; cases (honk $? k); clean_map_lookups; context_map_rewrites; eauto);
            rewrite RW; clear RW H
              end; intuition eauto; clean_map_lookups; contradiction.

    - eapply IHForall; eauto.

  Qed.


  Lemma message_queues_ok_addnl_honest_key :
    forall {A} (usrs : honest_users A) cs u_id k_id gks ks cmd cmd' qmsgs mycs usage kt,
      message_queues_ok (findUserKeys usrs) cs usrs gks
      -> ~ In k_id gks
      -> permission_heap_good gks (findUserKeys usrs)
      -> usrs $? u_id = Some {| key_heap := ks; protocol := cmd; msg_heap := qmsgs; c_heap := mycs |}
      -> message_queues_ok (findUserKeys usrs $+ (k_id, true)) cs
                          (usrs $+ (u_id, {| key_heap := add_key_perm k_id true ks; protocol := cmd'; msg_heap := qmsgs; c_heap := mycs |}))
                          (gks $+ (k_id, {| keyId := k_id; keyUsage := usage; keyType := kt |})).
  Proof.
    intros.
    unfold message_queues_ok; rewrite Forall_natmap_forall; intros.
    destruct (k ==n u_id); subst; clean_map_lookups; simpl;
      msg_queue_prop;  eapply message_queue_ok_addnl_honest_key; eauto.
  Qed.

  Lemma message_queues_ok_addnl_adv_key :
    forall {A} (usrs : honest_users A) cs k_id gks usage kt,
      message_queues_ok (findUserKeys usrs) cs usrs gks
      -> ~ In k_id gks
      -> permission_heap_good gks (findUserKeys usrs)
      -> message_queues_ok (findUserKeys usrs) cs
                          usrs
                          (gks $+ (k_id, {| keyId := k_id; keyUsage := usage; keyType := kt |})).
  Proof.
    intros.
    unfold message_queues_ok; rewrite Forall_natmap_forall; intros.
    destruct v; simpl.
    msg_queue_prop; eapply message_queue_ok_addnl_adv_key; eauto.
  Qed.

  Hint Resolve message_queues_ok_addnl_honest_key message_queues_ok_addnl_adv_key.
=======
  Lemma content_only_honest_public_keys_findkeys_no_priv :
    forall {t} (msg : message.message t) k honestk,
      content_only_honest_public_keys honestk msg
      -> findKeysMessage msg $? k <> Some true.
  Proof.
    induction 1; simpl; unfold not; intros; clean_map_lookups; eauto.
    - destruct (fst kp ==n k); destruct kp; simpl in *; subst; clean_map_lookups.
    - eapply merge_perms_split in H1; split_ors; contradiction.
  Qed.

  Hint Resolve content_only_honest_public_keys_findkeys_no_priv.
>>>>>>> c94cf68e

  Lemma message_contains_only_honest_public_keys_findkeys_no_priv :
    forall {t} (msg : crypto t) k honestk,
      msg_contains_only_honest_public_keys honestk msg
      -> findKeysCrypto msg $? k <> Some true.
  Proof.
    induction 1; simpl; intros; clean_map_lookups; eauto.
  Qed.

  Hint Resolve message_contains_only_honest_public_keys_findkeys_no_priv.

  Lemma honest_labeled_step_message_queues_ok :
    forall {A B C} u_id suid cs cs' lbl (usrs usrs' : honest_users A) (adv adv' : user_data B)
              gks gks' ks ks' qmsgs qmsgs' mycs mycs' bd bd' a,
      step_user lbl suid bd bd'
      -> suid = Some u_id
      -> forall (cmd : user_cmd C) honestk,
        bd = (usrs, adv, cs, gks, ks, qmsgs, mycs, cmd)
        -> honestk = findUserKeys usrs
        -> message_queues_ok honestk cs usrs gks
        -> keys_and_permissions_good gks usrs adv.(key_heap)
        -> encrypted_ciphers_ok honestk cs gks
        -> user_cipher_queues_ok cs honestk usrs
        -> forall cmd' honestk',
            bd' = (usrs', adv', cs', gks', ks', qmsgs', mycs', cmd')
            -> lbl = Action a
            -> action_adversary_safe honestk cs a
            -> forall cmdc cmdc' usrs'',
                usrs $? u_id = Some {| key_heap := ks ; msg_heap := qmsgs ; protocol := cmdc ; c_heap := mycs |}
                -> usrs'' = usrs' $+ (u_id, {| key_heap := ks' ; msg_heap := qmsgs' ; protocol := cmdc' ; c_heap := mycs' |})
                -> honestk' = findUserKeys usrs''
                -> message_queues_ok honestk' cs' usrs'' gks'.
  Proof.
    induction 1; inversion 2; inversion 6; intros; subst; try discriminate;
      eauto 2; autorewrite with find_user_keys; eauto;
        clean_context.

    - assert (msg_honestly_signed (findUserKeys usrs') msg = true) by eauto.
      msg_queue_prop; econstructor; eauto.
      eapply message_queues_ok_adding_public_keys; eauto.

    - assert (message_queues_ok (findUserKeys usrs) cs' usrs gks') as MQOK by assumption.
      eapply message_queues_ok_readd_user_same_queue; clean_map_lookups; eauto.
      destruct rec_u; simpl in *.
      eapply Forall_natmap_in_prop with (k:=rec_u_id) in MQOK; eauto; simpl in *.
      econstructor; eauto; simpl.

      eapply Forall_app; econstructor; eauto.
<<<<<<< HEAD
      intuition idtac.
      + specialize (H0 _ _ H6).
        unfold keys_and_permissions_good in *; split_ands.
        eapply Forall_natmap_in_prop in H9; eauto; simpl in H9;
          split_ors; split_ands;
            match goal with
            | [ H : permission_heap_good _ ?ks , H1 : ?ks $? _ = _ |- _ ] =>
              specialize (H _ _ H1); split_ex; contra_map_lookup
            end.
      + destruct msg; try discriminate;
          unfold keys_and_permissions_good in *; split_ands;
            eapply Forall_natmap_in_prop in H7; eauto; simpl in H7;
              simpl in *;
              user_cipher_queues_prop;
              match goal with
              | [ H : msgCiphersSignedOk ?honk ?cphrs ?cipherMsg |- _ ] =>
                assert (msgCiphersSignedOk honk cphrs cipherMsg) as MCSGN by assumption;
                  unfold msgCiphersSignedOk in MCSGN;
                  apply Forall_inv in MCSGN; unfold msgCipherOk in MCSGN; split_ands; split_ex
              end; encrypted_ciphers_prop;
                unfold msg_honestly_signed in *;
                intuition contra_map_lookup;
                repeat
                  match goal with
                  | [ H : honest_keyb ?honk ?kid = _ |- context [ honest_keyb ?honk ?kid] ] => rewrite H
                  | [ |- context [ message_no_adv_private ] ] => unfold message_no_adv_private
                  | [ |- _ /\ _ ] => intuition eauto
                  end; simpl in *; clean_map_lookups; destruct p; eauto.
        exfalso; eauto.
        exfalso; eauto.
  Qed.

  Lemma merge_keys_addnl_honest :
    forall ks1 ks2,
      (forall k_id kp, ks2 $? k_id = Some kp -> ks1 $? k_id = Some true)
      -> ks1 $k++ ks2 = ks1.
  Proof.
    intros; apply map_eq_Equal; unfold Equal; intros.
    cases (ks1 $? y); cases (ks2 $? y); subst;
      try
        match goal with
        | [ H1 : ks2 $? _ = Some ?b
          , H2 : (forall _ _, ks2 $? _ = Some _ -> _) |- _ ]  => generalize (H2 _ _ H1); intros
        end; clean_map_lookups; simplify_key_merges; intuition eauto.
=======
      intros; intuition idtac.
      unfold message_no_adv_private; intros.
      invert H; simpl in *; try discriminate.
      assert (findKeysCrypto msg0 $? k <> Some true) by eauto; contradiction.
>>>>>>> c94cf68e
  Qed.

  Lemma honest_silent_step_message_queues_ok :
    forall {A B C} u_id suid cs cs' lbl (usrs usrs' : honest_users A) (adv adv' : user_data B)
              gks gks' ks ks' qmsgs qmsgs' mycs mycs' bd bd',
      step_user lbl suid bd bd'
      -> suid = Some u_id
      -> forall (cmd : user_cmd C) honestk,
        bd = (usrs, adv, cs, gks, ks, qmsgs, mycs, cmd)
        -> honestk = findUserKeys usrs
        -> encrypted_ciphers_ok honestk cs gks
        -> user_cipher_queues_ok cs honestk usrs
        -> permission_heap_good gks honestk
        -> message_queues_ok honestk cs usrs gks
        -> forall cmd' honestk',
            bd' = (usrs', adv', cs', gks', ks', qmsgs', mycs', cmd')
            -> lbl = Silent
            -> forall cmdc cmdc' usrs'',
                usrs $? u_id = Some {| key_heap := ks ; msg_heap := qmsgs ; protocol := cmdc ; c_heap := mycs |}
                -> usrs'' = usrs' $+ (u_id, {| key_heap := ks' ; msg_heap := qmsgs' ; protocol := cmdc' ; c_heap := mycs' |})
                -> honestk' = findUserKeys usrs''
                -> message_queues_ok honestk' cs' usrs'' gks'.
  Proof.
    induction 1; inversion 2; inversion 6; intros; subst; try discriminate;
      eauto 2; autorewrite with find_user_keys; eauto.

    msg_queue_prop.
    user_cipher_queues_prop.
    encrypted_ciphers_prop.
    econstructor; simpl; eauto.
    eapply message_queues_ok_adding_public_keys; eauto.
  Qed.

  Lemma adv_step_adv_cipher_queue_ok :
    forall {A B C} cs cs' lbl (usrs usrs' : honest_users A) (adv adv' : user_data B)
              gks gks' ks ks' qmsgs qmsgs' mycs mycs' bd bd',
      step_user lbl None bd bd'
      -> forall (cmd : user_cmd C),
        bd = (usrs, adv, cs, gks, ks, qmsgs, mycs, cmd)
        -> ks = adv.(key_heap)
        -> qmsgs = adv.(msg_heap)
        -> mycs = adv.(c_heap)
        -> adv_message_queue_ok (findUserKeys usrs) cs gks qmsgs
        -> encrypted_ciphers_ok (findUserKeys usrs) cs gks
        -> adv_no_honest_keys (findUserKeys usrs) ks
        -> adv_cipher_queue_ok cs mycs
        -> forall cmd',
            bd' = (usrs', adv', cs', gks', ks', qmsgs', mycs', cmd')
            -> adv_cipher_queue_ok cs' mycs'.
  Proof.
   induction 1; inversion 1; inversion 8; intros; subst;
      eauto 2; try discriminate; eauto; clean_context;
        unfold adv_cipher_queue_ok in *; rewrite Forall_forall in *; intros.
   - invert H18; split_ands.
     rewrite in_app_iff in H; split_ors; eauto.
   - destruct (c_id ==n x); subst; clean_map_lookups; eauto.
     invert H6; try contradiction; eauto.
   - rewrite in_app_iff in H4; split_ors; eauto.
     encrypted_ciphers_prop; eauto.
     unfold adv_no_honest_keys in H23; specialize (H23 k__encid);
       split_ors; split_ands; contra_map_lookup; contradiction.
   - destruct (c_id ==n x); subst; clean_map_lookups; eauto.
     invert H2; try contradiction; eauto.
  Qed.

  Definition msg_signing_key {t} (msg : message t) : option key_identifier :=
    match msg with
    | SignedCiphertext k _ _ => Some k
    | Signature _ k _ => Some k
    | _ => None
    end.

  Definition message_queue_ok' (honestk : key_perms) (cs : ciphers) (msgs : queued_messages) (gks : keys) :=
    Forall (fun sigm => match sigm with
                     | (existT _ _ m) =>
                       (forall k kp, findKeys m $? k = Some kp -> gks $? k <> None)
                       /\ (forall k,   msg_signing_key m = Some k
                               -> honest_key honestk k
                               -> gks $? k <> None
                               /\ message_no_adv_private honestk m
                               /\ msgCiphersSignedOk honestk cs m)
                     end) msgs.

  Definition message_queues_ok' {A} (cs : ciphers) (usrs : honest_users A) (gks : keys) :=
    Forall_natmap (fun u => message_queue_ok' (findUserKeys usrs) cs u.(msg_heap) gks) usrs.

  Lemma adv_step_message_queues_ok' :
    forall {A B C} cs cs' lbl (usrs usrs' : honest_users A) (adv adv' : user_data B)
              gks gks' ks ks' qmsgs qmsgs' mycs mycs' bd bd',
      step_user lbl None bd bd'
      -> forall (cmd : user_cmd C) honestk,
        bd = (usrs, adv, cs, gks, ks, qmsgs, mycs, cmd)
        -> honestk = findUserKeys usrs
        -> ks = adv.(key_heap)
        -> qmsgs = adv.(msg_heap)
        -> mycs = adv.(c_heap)
        -> encrypted_ciphers_ok honestk cs gks
        -> message_queues_ok' cs usrs gks
        -> permission_heap_good gks honestk
        -> permission_heap_good gks ks
        -> ciphers_good cs
        -> adv_cipher_queue_ok cs mycs
        -> forall cmd' honestk',
            bd' = (usrs', adv', cs', gks', ks', qmsgs', mycs', cmd')
            -> honestk' = findUserKeys usrs'
            -> message_queues_ok' cs' usrs' gks'.
  Proof.
    induction 1; inversion 1; inversion 11; intros; subst;
      eauto 2; try discriminate; eauto;
        clean_context.

    - autorewrite with find_user_keys.
      unfold message_queues_ok' in *;
        rewrite Forall_natmap_forall in *;
        intros.

      destruct (rec_u_id ==n k); subst; clean_map_lookups;
        eauto;
        autorewrite with find_user_keys;
        simpl; eauto.

      unfold message_queue_ok'; eapply Forall_app.
      unfold message_queue_ok' in *; econstructor; eauto.

      split.
      + intros.
        specialize (H0 _ _ H); split_ors; split_ands; subst; eauto.
        specialize (H22 _ _ H0); unfold not; intros; split_ex; contra_map_lookup.
        specialize (H22 _ _ H0); unfold not; intros; split_ex; contra_map_lookup.
      + intros.
        invert H2.
        specialize (H21 _ _ H5); split_ex; intuition idtac.
        * contra_map_lookup.
        * destruct msg eqn:MSGEQ; try discriminate.
          cases (cs' $? sig).
          generalize (Forall_natmap_in_prop _ H23 Heq); intros.
          unfold msg_signing_key in H; cases (msg); try discriminate; eauto.
          invert H.
          unfold incl, adv_cipher_queue_ok in *.
          rewrite Forall_forall in H24.
          unfold message_no_adv_private; intros; simpl in *.
          (* assert (findKeys msg $? k1 <> None) as INMSG by (unfold not; intros; contra_map_lookup). *)
          (* rewrite <- in_find_iff in INMSG. *)
          (* assert (exists c, cs' $? sig = Some c) by eauto; split_ex. *)

          
  Admitted.

  Lemma adv_step_message_queues_ok :
    forall {A B C} cs cs' lbl (usrs usrs' : honest_users A) (adv adv' : user_data B)
              gks gks' ks ks' qmsgs qmsgs' mycs mycs' bd bd',
      step_user lbl None bd bd'
      -> forall (cmd : user_cmd C) honestk,
        bd = (usrs, adv, cs, gks, ks, qmsgs, mycs, cmd)
        -> honestk = findUserKeys usrs
        -> ks = adv.(key_heap)
        -> qmsgs = adv.(msg_heap)
        -> mycs = adv.(c_heap)
        -> encrypted_ciphers_ok honestk cs gks
        -> message_queues_ok honestk cs usrs gks
        -> permission_heap_good gks honestk
        -> permission_heap_good gks ks
        -> adv_cipher_queue_ok cs mycs
        -> forall cmd' honestk',
            bd' = (usrs', adv', cs', gks', ks', qmsgs', mycs', cmd')
            -> honestk' = findUserKeys usrs'
            -> message_queues_ok honestk' cs' usrs' gks'.
  Proof.
    induction 1; inversion 1; inversion 10; intros; subst;
      eauto 2; try discriminate; eauto;
        clean_context.
  Admitted.
  
  Lemma adv_message_queue_ok_addnl_pubk :
    forall honestk pubk msgs cs gks,
      adv_message_queue_ok honestk cs gks msgs
      -> (forall k, pubk $? k = Some true -> False)
      -> adv_message_queue_ok (honestk $k++ pubk) cs gks msgs.
  Proof.
    unfold adv_message_queue_ok; induction 1; intros; econstructor; eauto.
    destruct x; split; intros; split_ands; eauto.
    specialize (H _ _ H2).
    specialize (H1 k).
    intuition eauto; subst.
    cases (honestk $? k); cases (pubk $? k); simplify_key_merges1; eauto.
    cases b; cases b0; subst; eauto.
  Qed.

  Hint Resolve adv_message_queue_ok_addnl_pubk.

  Lemma honest_labeled_step_adv_message_queue_ok :
    forall {A B C} u_id suid cs cs' lbl (usrs usrs' : honest_users A) (adv adv' : user_data B)
              gks gks' ks ks' qmsgs qmsgs' mycs mycs' bd bd' a,
      step_user lbl suid bd bd'
      -> suid = Some u_id
      -> forall (cmd : user_cmd C) honestk,
        bd = (usrs, adv, cs, gks, ks, qmsgs, mycs, cmd)
        -> honestk = findUserKeys usrs
        -> message_queues_ok honestk cs usrs gks
        -> adv_message_queue_ok honestk cs gks adv.(msg_heap)
        -> forall cmd' honestk',
            bd' = (usrs', adv', cs', gks', ks', qmsgs', mycs', cmd')
            -> lbl = Action a
            -> action_adversary_safe honestk cs a
            -> forall cmdc cmdc' usrs'',
                usrs $? u_id = Some {| key_heap := ks ; msg_heap := qmsgs ; protocol := cmdc ; c_heap := mycs |}
                -> usrs'' = usrs' $+ (u_id, {| key_heap := ks' ; msg_heap := qmsgs' ; protocol := cmdc' ; c_heap := mycs' |})
                -> honestk' = findUserKeys usrs''
                -> adv_message_queue_ok honestk' cs' gks' adv'.(msg_heap).
  Proof.
    induction 1; inversion 2; inversion 4; intros; subst; try discriminate;
      eauto 2; autorewrite with find_user_keys; eauto;
        clean_context.

    assert (msg_honestly_signed (findUserKeys usrs') msg = true) by eauto.
    msg_queue_prop; eauto.
    eapply adv_message_queue_ok_addnl_pubk; eauto.
    intros.
    unfold message_no_adv_private in *; simpl in *; eauto.
    specialize (H2 _ _ H6); split_ands; discriminate.
  Qed.

  Lemma honest_labeled_step_adv_cipher_queue_ok :
    forall {A B C} u_id suid cs cs' lbl (usrs usrs' : honest_users A) (adv adv' : user_data B)
              gks gks' ks ks' qmsgs qmsgs' mycs mycs' bd bd' a,
      step_user lbl suid bd bd'
      -> suid = Some u_id
      -> forall (cmd : user_cmd C) honestk,
        bd = (usrs, adv, cs, gks, ks, qmsgs, mycs, cmd)
        -> honestk = findUserKeys usrs
        -> adv_cipher_queue_ok cs adv.(c_heap)
        -> forall cmd',
            bd' = (usrs', adv', cs', gks', ks', qmsgs', mycs', cmd')
            -> lbl = Action a
            -> action_adversary_safe honestk cs a
            -> forall cmdc,
                usrs $? u_id = Some {| key_heap := ks ; msg_heap := qmsgs ; protocol := cmdc ; c_heap := mycs |}
                -> adv_cipher_queue_ok cs' adv'.(c_heap).
  Proof.
    induction 1; inversion 2; inversion 3; intros; subst; try discriminate;
      eauto 2; autorewrite with find_user_keys; eauto;
        clean_context.
  Qed.

  Lemma adv_message_queue_ok_addnl_honestk_key :
    forall {A} (usrs : honest_users A) adv_heap cs gks k_id usage kt,
      adv_message_queue_ok (findUserKeys usrs) cs gks adv_heap
      -> ~ In k_id gks
      -> adv_message_queue_ok
          (findUserKeys usrs $+ (k_id, true))
          cs
          (gks $+ (k_id, {| keyId := k_id; keyUsage := usage; keyType := kt |}))
          adv_heap.
  Proof.
    intros.
    unfold adv_message_queue_ok in *; apply Forall_forall; intros.
    rewrite Forall_forall in H; specialize (H x); destruct x; intros.
    specialize (H H1); split_ands.
    split; intros; eauto.
    specialize (H _ _ H3).
    destruct (k_id ==n k); subst; clean_map_lookups; try contradiction; intuition idtac.
  Qed.

  Lemma honest_silent_step_adv_cipher_queue_ok :
    forall {A B C} u_id suid cs cs' lbl (usrs usrs' : honest_users A) (adv adv' : user_data B)
              gks gks' ks ks' qmsgs qmsgs' mycs mycs' bd bd',
      step_user lbl suid bd bd'
      -> suid = Some u_id
      -> forall (cmd : user_cmd C),
        bd = (usrs, adv, cs, gks, ks, qmsgs, mycs, cmd)
        -> adv_cipher_queue_ok cs adv.(c_heap)
        -> forall cmd',
            bd' = (usrs', adv', cs', gks', ks', qmsgs', mycs', cmd')
            -> lbl = Silent
            -> adv_cipher_queue_ok cs' adv'.(c_heap).
  Proof.
    induction 1; inversion 2; inversion 2; intros; subst; try discriminate;
      eauto 2; clean_context;
        unfold adv_cipher_queue_ok in *; rewrite Forall_forall in *; intros;
          destruct (c_id ==n x); subst; clean_map_lookups; eauto.
  Qed.

  Lemma adv_message_queue_ok_addnl_global_key :
    forall {A} (usrs : honest_users A) adv_heap cs gks k_id usage kt,
      adv_message_queue_ok (findUserKeys usrs) cs gks adv_heap
      -> ~ In k_id gks
      -> adv_message_queue_ok
          (findUserKeys usrs)
          cs
          (gks $+ (k_id, {| keyId := k_id; keyUsage := usage; keyType := kt |}))
          adv_heap.
  Proof.
    intros.
    unfold adv_message_queue_ok in *; apply Forall_forall; intros.
    rewrite Forall_forall in H; specialize (H x); destruct x; intros.
    specialize (H H1); split_ands.
    split; intros; eauto.
    specialize (H _ _ H3).
    destruct (k_id ==n k); subst; clean_map_lookups; try contradiction; intuition idtac.
  Qed.

  Hint Resolve adv_message_queue_ok_addnl_honestk_key adv_message_queue_ok_addnl_global_key.

  Lemma adv_message_queue_ok_addnl_cipher :
    forall honestk adv_heap cs gks c_id c,
      ~ In c_id cs
      -> adv_message_queue_ok honestk cs gks adv_heap
      -> adv_message_queue_ok honestk (cs $+ (c_id,c)) gks adv_heap.
  Proof.
    unfold adv_message_queue_ok; intros.
    rewrite Forall_forall in *; intros.
    specialize (H0 _ H1).
    destruct x; split_ands.
    split; eauto; intros.
    destruct (c_id ==n c_id0); subst; clean_map_lookups; eauto.
  Qed.

  Hint Resolve adv_message_queue_ok_addnl_cipher.

  Lemma honest_silent_step_adv_message_queue_ok :
    forall {A B C} u_id suid cs cs' lbl (usrs usrs' : honest_users A) (adv adv' : user_data B)
              gks gks' ks ks' qmsgs qmsgs' mycs mycs' bd bd',
      step_user lbl suid bd bd'
      -> suid = Some u_id
      -> forall (cmd : user_cmd C) honestk,
        bd = (usrs, adv, cs, gks, ks, qmsgs, mycs, cmd)
        -> honestk = findUserKeys usrs
        -> encrypted_ciphers_ok honestk cs gks
        -> user_cipher_queues_ok cs honestk usrs
        -> message_queues_ok honestk cs usrs gks
        -> adv_message_queue_ok honestk cs gks adv.(msg_heap)
        -> forall cmd' honestk',
            bd' = (usrs', adv', cs', gks', ks', qmsgs', mycs', cmd')
            -> lbl = Silent
            -> forall cmdc cmdc' usrs'',
                usrs $? u_id = Some {| key_heap := ks ; msg_heap := qmsgs ; protocol := cmdc ; c_heap := mycs |}
                -> usrs'' = usrs' $+ (u_id, {| key_heap := ks' ; msg_heap := qmsgs' ; protocol := cmdc' ; c_heap := mycs' |})
                -> honestk' = findUserKeys usrs''
                -> adv_message_queue_ok honestk' cs' gks' adv'.(msg_heap).
  Proof.
    induction 1; inversion 2; inversion 6; intros; subst; try discriminate;
      eauto 2; autorewrite with find_user_keys; eauto; clean_context.

    user_cipher_queues_prop.
    encrypted_ciphers_prop.
    rewrite merge_keys_addnl_honest; eauto.
  Qed.

  Lemma adv_step_adv_message_queue_ok :
    forall {A B C} cs cs' lbl (usrs usrs' : honest_users A) (adv adv' : user_data B)
              gks gks' ks ks' qmsgs qmsgs' mycs mycs' bd bd',
      step_user lbl None bd bd'
      -> forall (cmd : user_cmd C) honestk,
        bd = (usrs, adv, cs, gks, ks, qmsgs, mycs, cmd)
        -> honestk = findUserKeys usrs
        -> ks = adv.(key_heap)
        -> qmsgs = adv.(msg_heap)
        -> encrypted_ciphers_ok honestk cs gks
        -> adv_message_queue_ok honestk cs gks qmsgs
        -> forall cmd' honestk',
            bd' = (usrs', adv', cs', gks', ks', qmsgs', mycs', cmd')
            -> honestk' = findUserKeys usrs'
            -> adv_message_queue_ok honestk' cs' gks' qmsgs'.
  Proof.
    induction 1; inversion 1; inversion 6; intros; subst;
      eauto 2; try discriminate; eauto;
        clean_context;
        autorewrite with find_user_keys;
        try match goal with
            | [ H : adv_message_queue_ok _ _ _ (_ :: _) |- _] => invert H
            end; auto.
  Qed.

  (* Step adv no honest keys *)

  Lemma honest_labeled_step_adv_no_honest_keys :
    forall {A B C} u_id suid cs cs' lbl (usrs usrs' : honest_users A) (adv adv' : user_data B)
              gks gks' ks ks' qmsgs qmsgs' mycs mycs' bd bd' a,
      step_user lbl suid bd bd'
      -> suid = Some u_id
      -> forall (cmd : user_cmd C) honestk,
        bd = (usrs, adv, cs, gks, ks, qmsgs, mycs, cmd)
        -> honestk = findUserKeys usrs
        -> message_queues_ok honestk cs usrs gks
        -> adv_no_honest_keys honestk adv.(key_heap)
        -> forall cmd' honestk',
            bd' = (usrs', adv', cs', gks', ks', qmsgs', mycs', cmd')
            -> lbl = Action a
            -> action_adversary_safe honestk cs a
            -> forall cmdc cmdc' usrs'',
                usrs $? u_id = Some {| key_heap := ks ; msg_heap := qmsgs ; protocol := cmdc ; c_heap := mycs |}
                -> usrs'' = usrs' $+ (u_id, {| key_heap := ks' ; msg_heap := qmsgs' ; protocol := cmdc' ; c_heap := mycs' |})
                -> honestk' = findUserKeys usrs''
                -> adv_no_honest_keys honestk' adv'.(key_heap).
  Proof.
    induction 1; inversion 2; inversion 4; intros; subst;
      try discriminate; eauto 2;
        autorewrite with find_user_keys; eauto;
          clean_context.

    - assert (msg_honestly_signed (findUserKeys usrs') msg = true) by eauto.
<<<<<<< HEAD
      msg_queue_prop;
        unfold adv_no_honest_keys, message_no_adv_private in *;
        simpl in *;
        repeat
          match goal with
          | [ RW : honest_keyb ?honk ?kid = _ , H : if honest_keyb ?honk ?kid then _ else _ |- _] => rewrite RW in H
          | [ H : (forall k_id, findUserKeys _ $? k_id = None \/ _) |- (forall k_id, _) ] => intro KID; specialize (H KID)
          | [ |- context [ _ $k++ $0 ] ] => rewrite merge_keys_right_identity
          | [ FK : findKeys ?msg $? ?kid = Some _, H : (forall k p, findKeys ?msg $? k = Some p -> _)
              |- context [ _ $k++ findKeys ?msg $? ?kid] ] => specialize (H _ _ FK); split_ands; try simplify_key_merges1
          | [ FK : findKeys ?msg $? ?kid = None |- context [ ?uks $k++ findKeys ?msg $? ?kid] ] =>
            split_ors; split_ands; simplify_key_merges1
          | [ H : (forall k p, findKeys ?msg $? k = Some p -> _)  |- context [ _ $k++ findKeys ?msg $? ?kid] ] =>
            match goal with
            | [ H : findKeys msg $? kid = _ |- _ ] => fail 1
            | _ => cases (findKeys msg $? kid)
            end
          end; eauto.

      split_ors; split_ands; contra_map_lookup; eauto.
=======
      eapply Forall_natmap_in_prop in H17; eauto; invert H17.
      assert ( message_no_adv_private msg /\ msgCiphersSigned (findUserKeys usrs') cs' msg ) by auto; split_ands.
      unfold adv_no_honest_keys, message_no_adv_private in *.
      intros.
      specialize (H18 k_id); specialize (H0 k_id); subst;
        intuition idtac; cases (findKeysCrypto msg $? k_id); simplify_key_merges1; auto;
          cases b; auto.
>>>>>>> c94cf68e

    - unfold adv_no_honest_keys in *; intros.
      specialize (H18 k_id).
      assert (findKeysCrypto msg $? k_id <> Some true) by eauto.
      intuition idtac.
      right; right; split; eauto; intros.

      eapply merge_perms_split in H8; split_ors; eauto.
  Qed.

  Lemma adv_no_honest_keys_after_new_honest_key :
    forall k_id adv_heap honestk gks,
      ~ In k_id gks
      -> adv_no_honest_keys honestk adv_heap
      -> permission_heap_good gks adv_heap
      -> adv_no_honest_keys (honestk $+ (k_id,true)) adv_heap.
  Proof.
    intros.
    unfold adv_no_honest_keys; intros.
    specialize (H0 k_id0).
    unfold permission_heap_good in *.
    destruct (k_id ==n k_id0); subst; clean_map_lookups; intuition eauto;
      right; right; split; auto; intros;
        match goal with
        | [ H : (forall kid kp, _ $? kid = Some kp -> _), ARG : adv_heap $? _ = Some _ |- _] => specialize (H _ _ ARG)
        end; split_ex; contra_map_lookup.
  Qed.

  Lemma adv_no_honest_keys_after_new_adv_key :
    forall k_id adv_heap honestk gks,
      ~ In k_id gks
      -> adv_no_honest_keys honestk adv_heap
      (* -> permission_heap_good gks adv_heap *)
      -> permission_heap_good gks honestk
      -> adv_no_honest_keys honestk (adv_heap $+ (k_id,true)).
  Proof.
    intros.
    unfold adv_no_honest_keys; intros.
    specialize (H0 k_id0).
    unfold permission_heap_good in *.
    destruct (k_id ==n k_id0); subst; clean_map_lookups; intuition eauto.
  Qed.

  Hint Resolve adv_no_honest_keys_after_new_honest_key adv_no_honest_keys_after_new_adv_key.

  Lemma honest_silent_step_adv_no_honest_keys :
    forall {A B C} u_id suid cs cs' lbl (usrs usrs' : honest_users A) (adv adv' : user_data B)
              gks gks' ks ks' qmsgs qmsgs' mycs mycs' bd bd',
      step_user lbl suid bd bd'
      -> suid = Some u_id
      -> forall (cmd : user_cmd C) honestk,
        bd = (usrs, adv, cs, gks, ks, qmsgs, mycs, cmd)
        -> honestk = findUserKeys usrs
        -> encrypted_ciphers_ok honestk cs gks
        -> user_cipher_queues_ok cs honestk usrs
        -> keys_and_permissions_good gks usrs adv.(key_heap)
        -> adv_no_honest_keys honestk adv.(key_heap)
        -> forall cmd' honestk',
            bd' = (usrs', adv', cs', gks', ks', qmsgs', mycs', cmd')
            -> lbl = Silent
            -> forall cmdc cmdc' usrs'',
                usrs $? u_id = Some {| key_heap := ks ; msg_heap := qmsgs ; protocol := cmdc ; c_heap := mycs |}
                -> usrs'' = usrs' $+ (u_id, {| key_heap := ks' ; msg_heap := qmsgs' ; protocol := cmdc' ; c_heap := mycs' |})
                -> honestk' = findUserKeys usrs''
                -> adv_no_honest_keys honestk' adv'.(key_heap).
  Proof.
    induction 1; inversion 2; inversion 6; intros; subst; try discriminate;
      eauto 2; autorewrite with find_user_keys; eauto; clean_context;
        match goal with
        | [ H : keys_and_permissions_good _ _ _ |- _ ] => unfold keys_and_permissions_good in H; split_ands
        end; eauto.

    assert (findUserKeys usrs' $? k__encid = Some true) by eauto using findUserKeys_has_private_key_of_user.
    user_cipher_queues_prop; encrypted_ciphers_prop.
    cases (findUserKeys usrs' $? k__signid); try discriminate; cases b; subst; try discriminate.
    rewrite merge_keys_addnl_honest; eauto.
  Qed.

  Hint Resolve
       findUserKeys_foldfn_proper_Equal
       findUserKeys_foldfn_transpose_Equal.

  Lemma users_permission_heaps_good_merged_permission_heaps_good :
    forall {A} (usrs : honest_users A) gks,
      Forall_natmap (fun u : user_data A => permission_heap_good gks (key_heap u)) usrs
      -> permission_heap_good gks (findUserKeys usrs).
  Proof.
    induction usrs using P.map_induction_bis; intros; Equal_eq; eauto.
  Qed.

  Hint Resolve users_permission_heaps_good_merged_permission_heaps_good.

  Lemma add_key_perm_add_private_key :
    forall ks k_id,
      add_key_perm k_id true ks = ks $+ (k_id,true).
  Proof.
    intros; unfold add_key_perm; cases (ks $? k_id); subst; clean_map_lookups; eauto.
  Qed.

  Lemma adv_step_adv_no_honest_keys :
    forall {A B C} cs cs' lbl (usrs usrs' : honest_users A) (adv adv' : user_data B)
              gks gks' ks ks' qmsgs qmsgs' mycs mycs' bd bd',
      step_user lbl None bd bd'
      -> forall (cmd : user_cmd C) honestk,
        bd = (usrs, adv, cs, gks, ks, qmsgs, mycs, cmd)
        -> honestk = findUserKeys usrs
        -> ks = adv.(key_heap)
        -> encrypted_ciphers_ok honestk cs gks
        -> adv_no_honest_keys honestk ks
        -> keys_and_permissions_good gks usrs ks
        -> adv_message_queue_ok honestk cs gks qmsgs
        -> forall cmd' honestk',
            bd' = (usrs', adv', cs', gks', ks', qmsgs', mycs', cmd')
            -> honestk' = findUserKeys usrs'
            -> adv_no_honest_keys honestk' ks'.
  Proof.
    induction 1; inversion 1; inversion 7; intros; subst;
      eauto 2; autorewrite with find_user_keys; eauto;
        try rewrite add_key_perm_add_private_key; clean_context;
          match goal with
          | [ H : keys_and_permissions_good _ _ _ |- _ ] => unfold keys_and_permissions_good in H; split_ands
          end.

    - invert H20.
      unfold adv_no_honest_keys in *; intros.
      specialize (H1 k_id); specialize (H18 k_id); split_ors; intuition idtac.
      right; right; intuition eauto.
      eapply merge_perms_split in H4; split_ors; auto.
      specialize (H2 _ _ H4); split_ands; contradiction.

    - assert (adv_no_honest_keys (findUserKeys usrs') (key_heap adv')) as ADV by assumption.
      specialize (ADV k__encid); split_ors; split_ands; try contradiction;
        encrypted_ciphers_prop; clean_map_lookups; intuition idtac;
        unfold adv_no_honest_keys; intros;
          specialize (H21 k_id); clean_map_lookups; intuition idtac;
            right; right; split; eauto; intros;
              eapply merge_perms_split in H10; split_ors; eauto;
                specialize (H17 _ _ H10); split_ex; split_ands; eauto.

    - eapply adv_no_honest_keys_after_new_adv_key; eauto.
    - eapply adv_no_honest_keys_after_new_adv_key; eauto.

  Qed.

  (* Encrypted ciphers ok adv step *)

  Hint Resolve encrypted_ciphers_ok_addnl_cipher.

  Lemma encrypted_cipher_ok_addnl_pubk :
    forall honestk pubk gks c cs,
      encrypted_cipher_ok honestk cs gks c
      -> (forall k kp, pubk $? k = Some kp -> honestk $? k = Some true /\ kp = false)
      -> encrypted_cipher_ok (honestk $k++ pubk) cs gks c.
  Proof.
    induction 1; intros.
    - econstructor; eauto.
      cases (pubk $? k); simplify_key_merges; eauto.
      intros; cases (pubk $? k_id); simplify_key_merges; eauto.
    - eapply SigCipherNotHonestOk; eauto.
      unfold not; intros.
      cases (honestk $? k); cases (pubk $? k); simplify_key_merges1; clean_map_lookups; eauto.
      specialize (H1 _ _ Heq0); split_ands; subst; clean_map_lookups; contradiction.
      specialize (H1 _ _ Heq0); split_ands; subst; contra_map_lookup.
    - eapply SigEncCipherAdvSignedOk; eauto.
      + unfold not; intros.
        cases (honestk $? k__s); cases (pubk $? k__s); simplify_key_merges1; clean_context; eauto.
        specialize (H4 _ _ Heq0); split_ands; subst; clean_map_lookups; contradiction.
        specialize (H4 _ _ Heq0); split_ands; subst; clean_map_lookups.

      + intros. specialize (H2 _ _ H5); split_ex; split_ands; eexists; split; eauto.
        unfold not; intros.
        cases (honestk $? k); cases (pubk $? k); simplify_key_merges1; clean_context; eauto.
        specialize (H4 _ _ Heq0); split_ands; subst; clean_map_lookups.
        assert (Some true <> Some true) by auto; contradiction.
        assert (Some true <> Some true) by auto; contradiction.
        specialize (H4 _ _ Heq0); split_ands; subst; clean_map_lookups; eauto.

    - eapply SigEncCipherHonestSignedEncKeyHonestOk; eauto.
      + cases (pubk $? k__s); simplify_key_merges1; eauto.
      + cases (pubk $? k__e); simplify_key_merges1; eauto.
      + unfold keys_mine in *; intros.
        specialize (H3 _ _ H6).
        split_ors; split_ands; subst;
          cases (pubk $? k_id); simplify_key_merges1; eauto.
  Qed.

  Lemma encrypted_ciphers_ok_addnl_pubk :
    forall honestk pubk cs gks,
      encrypted_ciphers_ok honestk cs gks
      -> (forall k kp, pubk $? k = Some kp -> honestk $? k = Some true /\ kp = false)
      -> encrypted_ciphers_ok (honestk $k++ pubk) cs gks.
  Proof.
    unfold encrypted_ciphers_ok; intros.
    rewrite Forall_natmap_forall in *; intros.
    specialize (H _ _ H1); eauto using encrypted_cipher_ok_addnl_pubk.
  Qed.

  Hint Resolve encrypted_ciphers_ok_addnl_key.

  Lemma adv_step_encrypted_ciphers_ok :
    forall {A B C} cs cs' lbl (usrs usrs' : honest_users A) (adv adv' : user_data B)
              gks gks' ks ks' qmsgs qmsgs' mycs mycs' bd bd',
      step_user lbl None bd bd'
      -> forall (cmd : user_cmd C) honestk,
        bd = (usrs, adv, cs, gks, ks, qmsgs, mycs, cmd)
        -> honestk = findUserKeys usrs
        -> ks = adv.(key_heap)
        -> mycs = adv.(c_heap)
        -> adv_no_honest_keys honestk ks
        -> permission_heap_good gks ks
        -> adv_cipher_queue_ok cs mycs
        -> encrypted_ciphers_ok honestk cs gks
        -> forall cmd' honestk',
            bd' = (usrs', adv', cs', gks', ks', qmsgs', mycs', cmd')
            -> honestk' = findUserKeys usrs'
            -> encrypted_ciphers_ok honestk' cs' gks'.
  Proof.
    induction 1; inversion 1; inversion 8; intros; subst;
      eauto 2; autorewrite with find_user_keys; eauto; clean_context.

    - econstructor; eauto.
      assert (adv_no_honest_keys (findUserKeys usrs') (key_heap adv')) as ADV by assumption.
      specialize (H21 k__signid).
      econstructor; eauto.
      + unfold not; intros; split_ors; split_ands; contra_map_lookup; contradiction.
      + intros. clear H21.
        specialize (H4 _ _ H6); split_ors; split_ands; try discriminate.
        specialize (H22 _ _ H4); split_ex; eexists.
        specialize (ADV k); intuition eauto; contra_map_lookup; subst; eauto.
        specialize (H22 _ _ H4); split_ex; eexists.
        specialize (ADV k); intuition eauto; contra_map_lookup; subst; eauto.
      + intros.
        destruct (c_id ==n cid); subst; clean_map_lookups; eauto.
        specialize (H5 _ H6).
        unfold adv_cipher_queue_ok in H23; rewrite Forall_forall in H23; eauto.
    - econstructor; eauto.
      specialize (H17 k_id).
      eapply SigCipherNotHonestOk; eauto.
      unfold not; intros; split_ors; split_ands; contra_map_lookup; contradiction.
  Qed.

End UniverseLemmas.

Section SingleAdversarySimulates.

  (* If we have a simulation proof, we know that:
   *   1) No receives could have accepted spoofable messages
   *   2) Sends we either of un-spoofable, or were 'public' and are safely ignored
   *
   * This should mean we can write some lemmas that say we can:
   *   safely ignore all adversary messages (wipe them from the universe) -- Adam's suggestion, I am not exactly sure how...
   *   or, prove an appended simulation relation, but I am not sure how to generically express this
   *)
  Hint Resolve accepted_safe_msg_pattern_honestly_signed.

  Section RealWorldLemmas.
    Import RealWorld.

    Lemma univ_components :
      forall {A B} (U__r : universe A B),
        {| users       := users U__r
         ; adversary   := adversary U__r
         ; all_ciphers := all_ciphers U__r
         ; all_keys    := all_keys U__r
        |} = U__r.
      intros. destruct U__r; simpl; trivial.
    Qed.

    Lemma adduserkeys_keys_idempotent :
      forall {A} (us : user_list (user_data A)) ks uid ud,
        us $? uid = Some ud
        -> exists ud', addUsersKeys us ks $? uid = Some ud'.
    Proof.
      intros.
      (* eexists. *)
      unfold addUsersKeys, addUserKeys.
      apply find_mapsto_iff in H.
      eexists.
      rewrite <- find_mapsto_iff.
      rewrite map_mapsto_iff.
      eexists; intuition. eassumption.
    Qed.


    Lemma honest_heap_private_honestk :
      forall {A} k_id ks u_id (usrs : honest_users A),
        ks $? k_id = Some true
        -> user_keys usrs u_id = Some ks
        -> honest_key (findUserKeys usrs) k_id.
    Proof.
      intros.
      constructor.
      unfold user_keys in *; cases (usrs $? u_id); subst; clean_map_lookups.
      eapply findUserKeys_has_private_key_of_user; eauto.
    Qed.

    Lemma adv_key_not_honestk :
      forall k_id honestk advk,
        advk $? k_id = Some true
        -> adv_no_honest_keys honestk advk
        -> honest_keyb honestk k_id = false.
    Proof.
      unfold adv_no_honest_keys, honest_keyb; intros.
      specialize (H0 k_id); split_ors; split_ands;
        context_map_rewrites; auto;
          contradiction.
    Qed.

    Hint Resolve
         honest_heap_private_honestk
         honest_key_not_cleaned
         adv_key_not_honestk.

    Lemma user_cipher_queue_cleaned_users_nochange :
      forall {A} (usrs : honest_users A) honestk u_id,
        user_cipher_queue (clean_users honestk usrs) u_id
        = user_cipher_queue usrs u_id.
    Proof.
      unfold user_cipher_queue, clean_users; simpl; intros.
      rewrite map_o; unfold option_map; simpl.
      cases (usrs $? u_id); auto.
    Qed.

    Lemma user_in_univ_user_in_stripped_univ :
      forall {A B} (U : universe A B) u_id user_data user_data',
        U.(users) $? u_id = Some user_data
        -> user_data' =
            {| key_heap := clean_key_permissions (findUserKeys U.(users)) user_data.(key_heap)
             ; protocol := user_data.(protocol)
             ; msg_heap := clean_messages (findUserKeys U.(users)) user_data.(msg_heap)
             ; c_heap   := user_data.(c_heap) |}
        -> (strip_adversary U).(s_users) $? u_id = Some user_data'.
    Proof.
      unfold strip_adversary, clean_users; destruct user_data; simpl; intros.
      rewrite <- find_mapsto_iff in H.
      rewrite <- find_mapsto_iff, map_mapsto_iff; eexists; subst; simpl; intuition eauto.
      simpl; trivial.
    Qed.

    Hint Resolve user_in_univ_user_in_stripped_univ.

    Lemma prop_in_adv_message_queues_still_good_after_cleaning :
      forall msgs honestk P,
        Forall P msgs
        -> Forall P (clean_messages honestk msgs).
    Proof.
      induction msgs; intros; eauto.
      invert H.
      unfold clean_messages; simpl.
      cases (msg_filter honestk a); eauto.
    Qed.

    Hint Resolve prop_in_adv_message_queues_still_good_after_cleaning.

    Lemma msgCiphersSigned_before_clean_ciphers' :
      forall (msgs : queued_messages) honestk cs,
        Forall (fun sigm => match sigm with (existT _ _ m) => msgCipherOk (clean_ciphers honestk cs) m /\ msg_honestly_signed honestk m = true end) msgs
        -> Forall (fun sigm => match sigm with (existT _ _ m) => msgCipherOk cs m /\ msg_honestly_signed honestk m = true end) msgs.
    Proof.
      induction 1; econstructor; eauto.
      unfold msgCipherOk in *.
      destruct x; intuition idtac.
<<<<<<< HEAD
      destruct m; eauto; split_ex;
        match goal with
        | [ H : clean_ciphers _ _ $? _ = Some _ |- _ ] => rewrite <- find_mapsto_iff in H; rewrite clean_ciphers_mapsto_iff in H
        end;
        repeat eexists; split_ands;
          rewrite <- find_mapsto_iff; eauto.
=======
      destruct c; eauto.
      - split_ex.
        rewrite <- find_mapsto_iff in H; rewrite clean_ciphers_mapsto_iff in H;
          repeat eexists; split_ands;
            rewrite <- find_mapsto_iff; eauto.
      - rewrite <- find_mapsto_iff in H2; rewrite clean_ciphers_mapsto_iff in H2;
          repeat eexists; split_ands;
            rewrite <- find_mapsto_iff; eauto.
>>>>>>> c94cf68e
    Qed.

    Hint Resolve clean_ciphers_keeps_honest_cipher.

    Lemma msgCiphersSigned_after_clean_ciphers' :
      forall (msgs : queued_messages) honestk cs,
        Forall (fun sigm => match sigm with (existT _ _ m) => msgCipherOk cs m /\ msg_honestly_signed honestk m = true end) msgs
        -> Forall (fun sigm => match sigm with (existT _ _ m) => msgCipherOk (clean_ciphers honestk cs) m /\ msg_honestly_signed honestk m = true end) msgs.
    Proof.
      induction 1; econstructor; eauto.
      unfold msgCipherOk in *.
      destruct x; intuition idtac.
<<<<<<< HEAD
      destruct m; eauto; split_ex.
      repeat eexists; eauto.
    Qed.

    Lemma msgCiphersSigned_after_clean_ciphers :
      forall {t} (msg : message t) honestk cs,
        msgCiphersSignedOk honestk cs msg
        -> msgCiphersSignedOk honestk (clean_ciphers honestk cs) msg.
=======
      destruct c; eauto; split_ex; eauto.
    Qed.

    Lemma msgCiphersSigned_after_clean_ciphers :
      forall {t} (msg : crypto t) honestk cs,
        msgCiphersSigned honestk cs msg
        -> msgCiphersSigned honestk (clean_ciphers honestk cs) msg.
>>>>>>> c94cf68e
    Proof.
      intros; eapply msgCiphersSigned_after_clean_ciphers'; eauto.
    Qed.

    Lemma msgCiphersSigned_before_clean_ciphers :
<<<<<<< HEAD
      forall {t} (msg : message t) honestk cs,
        msgCiphersSignedOk honestk (clean_ciphers honestk cs) msg
        -> msgCiphersSignedOk honestk cs msg.
=======
      forall {t} (msg : crypto t) honestk cs,
        msgCiphersSigned honestk (clean_ciphers honestk cs) msg
        -> msgCiphersSigned honestk cs msg.
>>>>>>> c94cf68e
    Proof.
      intros; eapply msgCiphersSigned_before_clean_ciphers'; eauto.
    Qed.

    Hint Resolve
         msgCiphersSigned_after_clean_ciphers
         clean_keys_keeps_honest_key.

    Lemma clean_ciphers_encrypted_ciphers_ok :
      forall honestk cs gks,
        encrypted_ciphers_ok honestk cs gks
        -> encrypted_ciphers_ok honestk (clean_ciphers honestk cs) (clean_keys honestk gks).
    Proof.
      unfold encrypted_ciphers_ok; intros; rewrite Forall_natmap_forall in *.
      intros.

      assert (clean_ciphers honestk cs $? k = Some v) as CSOK by assumption.
      rewrite <- find_mapsto_iff in CSOK.
      rewrite clean_ciphers_mapsto_iff in CSOK; split_ands.
      rewrite find_mapsto_iff in H1.
      specialize (H _ _ H1).
      unfold honest_cipher_filter_fn, cipher_honestly_signed in H2.

      destruct v.
      - eapply honest_keyb_true_findKeys in H2.
        invert H; try contradiction.
        econstructor; eauto.
      - eapply honest_keyb_true_findKeys in H2.
        invert H; try contradiction.
        eapply SigEncCipherHonestSignedEncKeyHonestOk; eauto.
    Qed.


    Lemma clean_ciphers_encrypted_ciphers_ok' :
      forall honestk honestk' cs gks,
        encrypted_ciphers_ok honestk cs gks
        -> (forall k_id, honestk $? k_id = Some true -> honestk' $? k_id = Some true)
        -> encrypted_ciphers_ok honestk' (clean_ciphers honestk cs) (clean_keys honestk gks).
    Proof.
      unfold encrypted_ciphers_ok; intros; rewrite Forall_natmap_forall in *.
      intros.

      assert (clean_ciphers honestk cs $? k = Some v) as CSOK by assumption.
      rewrite <- find_mapsto_iff in CSOK.
      rewrite clean_ciphers_mapsto_iff in CSOK; split_ands.
      rewrite find_mapsto_iff in H2.
      specialize (H _ _ H2).
      unfold honest_cipher_filter_fn, cipher_honestly_signed in H3.

      destruct v;
        repeat
          match goal with
          | [ H : honest_keyb _ _ = true |- _ ] => eapply honest_keyb_true_findKeys in H
          | [ H : encrypted_cipher_ok _ _ _ _ |- _ ] => invert H; try contradiction
          end.

      - econstructor; eauto using msgCiphersSigned_cleaned_honestk.
      - eapply SigEncCipherHonestSignedEncKeyHonestOk; eauto using msgCiphersSigned_cleaned_honestk.
        intros KID KP FK; specialize (H12 _ _ FK); intuition eauto.
    Qed.

    Hint Resolve clean_ciphers_encrypted_ciphers_ok.

    Lemma ok_universe_strip_adversary_still_ok :
      forall {A B} (U__ra U__r: universe A B) b,
          U__r = strip_adversary_univ U__ra b
        -> universe_ok U__ra
        -> universe_ok U__r.
    Proof.
      unfold universe_ok.
      intros.
      subst; unfold universe_ok in *; destruct U__ra; simpl in *; intuition idtac; subst; simpl in *; eauto.
      eapply clean_ciphers_encrypted_ciphers_ok'; eauto using clean_users_no_change_honestk.
    Qed.

    Lemma user_cipher_queue_ok_after_cleaning :
      forall cs honestk honestk' mycs,
        user_cipher_queue_ok cs honestk mycs
        -> (forall k_id, honestk $? k_id = Some true -> honestk' $? k_id = Some true)
        -> user_cipher_queue_ok (clean_ciphers honestk cs) honestk' mycs.
    Proof.
      unfold user_cipher_queue_ok; intros; rewrite Forall_forall in *;
        intros.
      specialize (H _ H1); split_ex; split_ands.
      eexists; intuition eauto.
      unfold cipher_honestly_signed in *.
      destruct x0; unfold honest_keyb in *;
        match goal with
        | [ |- context [ honestk' $? ?kid ]] =>
          cases (honestk $? kid); try discriminate;
            destruct b; try discriminate;
              assert (honestk' $? kid = Some true) as RW by auto 2;
              rewrite RW; trivial
        end.
    Qed.

    Lemma user_cipher_queues_ok_after_cleaning :
      forall {A} (usrs : honest_users A) honestk honestk' cs,
        user_cipher_queues_ok cs honestk usrs
        -> honestk = findUserKeys usrs
        -> honestk' = findUserKeys (clean_users honestk usrs)
        -> user_cipher_queues_ok (clean_ciphers honestk cs) honestk' (clean_users honestk usrs).
    Proof.
      unfold user_cipher_queues_ok; intros.
      pose proof (clean_users_no_change_honestk usrs).
      rewrite Forall_natmap_forall in *; intros.
      rewrite <- find_mapsto_iff in H3; unfold clean_users in H3; rewrite map_mapsto_iff in H3.
      split_ex; split_ands; subst; simpl in *.
      rewrite find_mapsto_iff in H4; specialize (H _ _ H4).
      eapply user_cipher_queue_ok_after_cleaning; auto.
    Qed.

    Lemma message_queue_ok_after_cleaning :
      forall msgs honestk honestk' cs gks,
        message_queue_ok honestk cs msgs gks
        -> encrypted_ciphers_ok honestk cs gks
        -> (forall k_id, honestk $? k_id = Some true -> honestk' $? k_id = Some true)
        -> message_queue_ok honestk' (clean_ciphers honestk cs)
                           (clean_messages honestk msgs) (clean_keys honestk gks).
    Proof.
      intros; unfold message_queue_ok in *; rewrite Forall_forall in *; intros.
      destruct x; simpl in *; intros.

      apply filter_In in H2; split_ands.
      specialize (H _ H2); simpl in *.
      unfold msg_honestly_signed in H3; split_ands.

      split; intros.
      - specialize (H _ _ H5).
        unfold not; intros.
        cases (gks $? k); try contradiction.
        destruct m; simpl in *; try discriminate; split_ands.
        rewrite H3 in H7; split_ands.
        unfold message_no_adv_private in H7; simpl in *.
        unfold msgCiphersSignedOk in H8; simpl in H8; invert H8.
        unfold msgCipherOk in H11.
        specialize (H7 k); destruct kp; try contradiction.
        (* need to know all keys in signed message are honest *)
        split_ands; encrypted_ciphers_prop;
          assert (honestk $? k = Some true); auto.
        eapply clean_keys_keeps_honest_key with (honestk := honestk) in Heq; eauto.
        rewrite Heq in H6; discriminate.
        specialize (H7 _ H5); split_ands; discriminate.
        specialize (H7 _ H5); split_ands; discriminate.
        specialize (H7 _ H5); split_ands. eapply clean_keys_inv' in H6; eauto. unfold honest_key_filter_fn in H6; rewrite H7 in H6; discriminate.

      - destruct m; intuition eauto.
        + cases (gks $? k__sign); try contradiction.
          eapply clean_keys_keeps_honest_key with (honestk := honestk) in Heq; contra_map_lookup.
          unfold honest_key_filter_fn; unfold honest_keyb in *; assumption.
        + unfold honest_keyb in *; cases (honestk $? k__sign); try discriminate;
            destruct b; try discriminate.
          generalize (H1 _ Heq); intros.
          rewrite H4; intuition eauto.
          unfold message_no_adv_private; intros.
          specialize (H7 _ _ H6); intuition eauto.
          eapply msgCiphersSigned_cleaned_honestk; eauto.

        + cases (gks $? k); try contradiction.
          eapply clean_keys_keeps_honest_key with (honestk := honestk) in Heq; eauto.
          rewrite H4 in Heq; discriminate.
        + unfold honest_keyb in *; cases (honestk $? k); try discriminate; destruct b; try discriminate.
          generalize (H1 _ Heq); intros.
          rewrite H4; intuition eauto.
          unfold message_no_adv_private; intros.
          specialize (H7 _ _ H6); intuition eauto.
          eapply msgCiphersSigned_cleaned_honestk; eauto.
    Qed.

    Lemma message_queues_ok_after_cleaning :
      forall {A} (usrs : honest_users A) honestk honestk' cs gks,
        message_queues_ok honestk cs usrs gks
        -> honestk = findUserKeys usrs
        -> honestk' = findUserKeys (clean_users honestk usrs)
        -> encrypted_ciphers_ok honestk cs gks
        -> message_queues_ok honestk' (clean_ciphers honestk cs) (clean_users honestk usrs) (clean_keys honestk gks).
    Proof.
      unfold message_queues_ok; intros.
      pose proof (clean_users_no_change_honestk usrs).
      rewrite Forall_natmap_forall in *; intros.
      rewrite <- find_mapsto_iff in H4; unfold clean_users in H4; rewrite map_mapsto_iff in H4.
      split_ex; split_ands; subst; simpl in *.
      rewrite find_mapsto_iff in H5; specialize (H _ _ H5).
      eapply message_queue_ok_after_cleaning; auto.
    Qed.

    Lemma adv_no_honest_keys_after_cleaning :
      forall {A} (usrs : honest_users A) honestk honestk' adv_keys,
        adv_no_honest_keys honestk adv_keys
        -> honestk = findUserKeys usrs
        -> honestk' = findUserKeys (clean_users honestk usrs)
        -> adv_no_honest_keys honestk' (clean_key_permissions honestk adv_keys).
    Proof.
      unfold adv_no_honest_keys; intros.
      pose proof (findUserKeys_clean_users_correct usrs); subst.
      repeat
        match goal with
        | [ K : NatMap.key, H : (forall k : NatMap.key, _) |- _ ] => specialize (H K)
        end.
      split_ors; split_ands;
        match goal with
        | [ H : findUserKeys ?usrs $? ?kid = _ , M : match findUserKeys ?usrs $? ?kid with _ => _ end |- _ ] =>
          rewrite H in M
        end; eauto.

      right; right; split; eauto.
      unfold not; intros.
      eapply clean_key_permissions_inv in H1; split_ands; contradiction.
    Qed.

    Lemma ok_adv_universe_strip_adversary_still_ok :
      forall {A B} (U__ra U__r: universe A B) (b : B),
          U__r = strip_adversary_univ U__ra b
        -> universe_ok U__ra
        -> adv_universe_ok U__ra
        -> adv_universe_ok U__r.
    Proof.
      unfold adv_universe_ok, universe_ok.
      intros.
      subst; unfold adv_universe_ok in *; destruct U__ra; simpl in *; intuition idtac;
        try rewrite clean_users_no_change_findUserKeys;
        subst; simpl in *;
          eauto using user_cipher_queues_ok_after_cleaning
                    , message_queues_ok_after_cleaning
                    , keys_and_permissions_good_clean_keys
                    , adv_no_honest_keys_after_cleaning.
      econstructor.
      econstructor.
    Qed.

    Hint Resolve
         clean_ciphers_added_honest_cipher_not_cleaned
         findUserKeys_readd_user_same_key_heap_idempotent
         ciphers_honestly_signed_after_msg_keys
         findUserKeys_has_private_key_of_user
         not_in_ciphers_not_in_cleaned_ciphers.

    Lemma cipher_message_keys_already_in_honest :
<<<<<<< HEAD
      forall {A t} (msg : message t) (usrs : honest_users A) honestk cs c_id k__s k__e gks,
=======
      forall {A t} (msg : crypto t) (usrs : honest_users A) honestk cs c_id k__s k__e,
>>>>>>> c94cf68e
        honestk = findUserKeys usrs
        -> cs $? c_id = Some (SigEncCipher k__s k__e msg)
        -> honest_key honestk k__s
        -> honest_key honestk k__e
<<<<<<< HEAD
        -> encrypted_ciphers_ok honestk cs gks
        -> honestk $k++ findKeys msg = honestk.
=======
        -> encrypted_ciphers_ok honestk cs
        -> honestk $k++ findKeysCrypto msg = honestk.
>>>>>>> c94cf68e
    Proof.
      intros.
      invert H1; invert H2.
      eapply Forall_natmap_in_prop in H3; eauto; invert H3; try contradiction.
      rewrite merge_keys_addnl_honest; eauto.
    Qed.

    Hint Resolve
         honest_key_filter_fn_proper honest_key_filter_fn_filter_proper honest_key_filter_fn_filter_transpose
         honest_key_filter_fn_filter_proper_Equal honest_key_filter_fn_filter_transpose_Equal
         honest_perm_filter_fn_proper
         honest_perm_filter_fn_filter_proper honest_perm_filter_fn_filter_transpose
         honest_perm_filter_fn_filter_proper_Equal honest_perm_filter_fn_filter_transpose_Equal.

    (* Ltac solve_clean_keys := *)
    (*   match goal with *)
    (*   | [  |- clean_keys ?honestk ?gks $? ?kid = Some _ ] => *)
    (*     match goal with *)
    (*     | [ H : honestk $? kid = Some true |- _] => idtac *)
    (*     | _ => assert (honestk $? kid = Some true) by eauto *)
    (*     end; unfold clean_keys; *)
    (*     rewrite <- find_mapsto_iff, filter_iff; auto; rewrite find_mapsto_iff; *)
    (*     unfold honest_key_filter_fn; *)
    (*     intuition context_map_rewrites; eauto *)
    (*   end. *)
    Ltac solve_clean_keys_clean_key_permissions :=
      match goal with
      | [  |- clean_keys ?honestk ?gks $? ?kid = Some _ ] =>
        match goal with
        | [ H : honestk $? kid = Some true |- _] => idtac
        | _ => assert (honestk $? kid = Some true) by eauto
        end
      | [  |- clean_key_permissions ?honestk ?gks $? ?kid = Some _ ] =>
        match goal with
        | [ H : honestk $? kid = Some true |- _] => idtac
        | _ => assert (honestk $? kid = Some true) by eauto
        end
      end;
      unfold clean_keys, clean_key_permissions;
      rewrite <- find_mapsto_iff, filter_iff; auto; rewrite find_mapsto_iff;
      unfold honest_key_filter_fn, honest_perm_filter_fn;
      intuition context_map_rewrites; eauto.

    Lemma clean_ciphers_new_honest_key_idempotent :
      forall honestk k_id cs gks,
        encrypted_ciphers_ok honestk cs gks
        -> ~ In k_id gks
        -> clean_ciphers (honestk $+ (k_id, true)) cs = clean_ciphers honestk cs.
    Proof.
      intros.
      apply map_eq_Equal; unfold Equal; intros.
      cases (cs $? y).
      - case_eq (honest_cipher_filter_fn honestk y c); intros.
        + assert (honest_cipher_filter_fn honestk y c = true) as HCFF by assumption.
          unfold honest_cipher_filter_fn, cipher_honestly_signed in HCFF; encrypted_ciphers_prop.
          * erewrite !clean_ciphers_keeps_honest_cipher; eauto.
            unfold honest_cipher_filter_fn, cipher_honestly_signed, honest_keyb.
            destruct (k_id ==n k); subst; clean_map_lookups; eauto.
          * erewrite !clean_ciphers_keeps_honest_cipher; eauto.
            unfold honest_cipher_filter_fn, cipher_honestly_signed, honest_keyb.
            destruct (k_id ==n k__s); subst; clean_map_lookups; eauto.
        + assert (honest_cipher_filter_fn honestk y c = false) as HCFF by assumption.
          unfold honest_cipher_filter_fn, cipher_honestly_signed, honest_keyb in HCFF.
          encrypted_ciphers_prop;
            try
              match goal with
              | [ H : honestk $? _ = _ |- _ ] => rewrite H in HCFF; discriminate
              end.
          * erewrite !clean_ciphers_eliminates_dishonest_cipher; eauto.
            unfold cipher_signing_key, honest_keyb.
            destruct (k_id ==n k); subst; clean_map_lookups; eauto.
          * erewrite !clean_ciphers_eliminates_dishonest_cipher; eauto.
            unfold cipher_signing_key, honest_keyb.
            destruct (k_id ==n k__s); subst; clean_map_lookups; eauto.
      - rewrite !clean_ciphers_no_new_ciphers; auto.
    Qed.

    Lemma clean_messages_new_honest_key_idempotent :
      forall honestk k_id msgs cs gks,
        (* permission_heap_good gks honestk *)
           message_queue_ok honestk cs msgs gks
        -> ~ In k_id gks
        -> clean_messages (honestk $+ (k_id, true)) msgs = clean_messages honestk msgs.
    Proof.
      induction msgs; intros; eauto.
      simpl.
      case_eq (msg_filter honestk a); intros.
      - assert (msg_filter (honestk $+ (k_id,true)) a = true).
        unfold msg_filter in *; destruct a; unfold msg_honestly_signed in *; destruct m; try discriminate;
          unfold honest_keyb in *.
        + destruct (k_id ==n k__sign); subst; clean_map_lookups; eauto.
        + destruct (k_id ==n k); subst; clean_map_lookups; eauto.
        + rewrite H2. invert H; erewrite IHmsgs; eauto.
      - assert (msg_filter (honestk $+ (k_id,true)) a = false).
        unfold msg_filter in *; destruct a; unfold msg_honestly_signed in *; destruct m; try discriminate;
          unfold honest_keyb in *; auto.
        + cases (honestk $? k__sign).
          * destruct (k_id ==n k__sign); subst; clean_map_lookups; eauto.
            invert H; split_ands.
            contradiction.
            destruct b; try discriminate; context_map_rewrites; trivial.
          * invert H. clear H5; split_ands.
            destruct (k_id ==n k__sign); subst; clean_map_lookups; eauto.
            contradiction.
            rewrite Heq; trivial.
        + cases (honestk $? k).
          * destruct (k_id ==n k); subst; clean_map_lookups; eauto.
            invert H; split_ands; contradiction.
            destruct b; try discriminate; context_map_rewrites; trivial.
          * invert H. clear H5; split_ands.
            destruct (k_id ==n k); subst; clean_map_lookups; eauto.
            contradiction.
            rewrite Heq; trivial.
        + rewrite H2. invert H; erewrite IHmsgs; eauto.
    Qed.

    Lemma clean_keys_new_honest_key' :
      forall honestk k_id gks,
        gks $? k_id = None
        -> clean_keys (honestk $+ (k_id, true)) gks = clean_keys honestk gks.
    Proof.
      intros.
      unfold clean_keys, filter.
      apply P.fold_rec_bis; intros; Equal_eq; eauto.
      subst; simpl.

      rewrite fold_add; eauto.
      assert (honest_key_filter_fn (honestk $+ (k_id,true)) k e = honest_key_filter_fn honestk k e)
        as RW.

      unfold honest_key_filter_fn; destruct (k_id ==n k); subst; clean_map_lookups; eauto.
      apply find_mapsto_iff in H0; contra_map_lookup.
      rewrite RW; trivial.
    Qed.

    Lemma clean_keys_new_honest_key :
      forall honestk k_id k gks,
        gks $? k_id = None
        -> permission_heap_good gks honestk
        -> clean_keys (honestk $+ (k_id, true)) (gks $+ (k_id,k)) =
          clean_keys honestk gks $+ (k_id, k).
    Proof.
      intros.

      apply map_eq_Equal; unfold Equal; intros.
      destruct (k_id ==n y); subst; clean_map_lookups; eauto.
      - apply clean_keys_keeps_honest_key; eauto.
        unfold honest_key_filter_fn; clean_map_lookups; eauto.
      - unfold clean_keys at 1.
        unfold filter.
        rewrite fold_add; eauto.
        unfold honest_key_filter_fn; clean_map_lookups; eauto.
        unfold clean_keys, filter, honest_key_filter_fn; eauto.
        pose proof (clean_keys_new_honest_key' honestk k_id gks H).
        unfold clean_keys, filter, honest_key_filter_fn in H1.
        rewrite H1; trivial.
    Qed.

    Lemma clean_key_permissions_new_honest_key' :
      forall honestk k_id gks,
        gks $? k_id = None
        -> clean_key_permissions (honestk $+ (k_id, true)) gks = clean_key_permissions honestk gks.
    Proof.
      intros.
      unfold clean_key_permissions, filter.
      apply P.fold_rec_bis; intros; Equal_eq; eauto.
      subst; simpl.

      rewrite fold_add; eauto.
      assert (honest_perm_filter_fn (honestk $+ (k_id,true)) k e = honest_perm_filter_fn honestk k e)
        as RW.

      unfold honest_perm_filter_fn; destruct (k_id ==n k); subst; clean_map_lookups; eauto.
      apply find_mapsto_iff in H0; contra_map_lookup.
      rewrite RW; trivial.
    Qed.

    Lemma clean_key_permissions_new_honest_key :
      forall honestk k_id ks,
        ~ In k_id ks
        -> clean_key_permissions (honestk $+ (k_id, true)) (add_key_perm k_id true ks) =
          add_key_perm k_id true (clean_key_permissions honestk ks).
    Proof.
      intros; clean_map_lookups.
      unfold add_key_perm, greatest_permission.
      assert (clean_key_permissions honestk ks $? k_id = None)
        as CKP
          by (apply clean_key_permissions_adds_no_permissions; auto);
        rewrite CKP, H.
      unfold clean_key_permissions at 1; unfold filter; rewrite fold_add; eauto.
      unfold honest_perm_filter_fn; clean_map_lookups; eauto.

      apply map_eq_Equal; unfold Equal; intros.
      destruct (k_id ==n y); subst; clean_map_lookups; eauto.
      pose proof clean_key_permissions_new_honest_key';
        unfold clean_key_permissions, filter, honest_perm_filter_fn in *; eauto.
      rewrite H0; eauto.
    Qed.

    Lemma clean_adv_new_honest_key_idempotent :
      forall {B} (adv : user_data B) honestk k_id gks b,
        ~ In k_id gks
        -> permission_heap_good gks (key_heap adv)
        -> clean_adv adv (honestk $+ (k_id, true)) b = clean_adv adv honestk b.
    Proof.
      intros.
      unfold clean_adv.
      erewrite clean_key_permissions_new_honest_key'; clean_map_lookups; eauto.
      unfold permission_heap_good in *.
      cases (key_heap adv $? k_id); eauto.
      specialize (H0 _ _ Heq); split_ex; contra_map_lookup.
    Qed.

    Lemma clean_users_new_honest_key_idempotent :
      forall {A} (usrs : honest_users A) adv_heap honestk k_id cs gks,
        ~ In k_id gks
        -> message_queues_ok honestk cs usrs gks
        -> keys_and_permissions_good gks usrs adv_heap
        -> clean_users (honestk $+ (k_id, true)) usrs = clean_users honestk usrs.
    Proof.
      intros.
      apply map_eq_Equal; unfold Equal; intros.
      cases (usrs $? y).
      - erewrite !clean_users_cleans_user; eauto.
        unfold keys_and_permissions_good in *; split_ands.
        eapply Forall_natmap_in_prop in H2; eauto.
        msg_queue_prop; f_equal; symmetry; eauto using clean_messages_new_honest_key_idempotent
                                           , clean_key_permissions_new_honest_key'.
        apply clean_key_permissions_new_honest_key'.
        cases (key_heap u $? k_id); auto.
        specialize (H2 _ _ Heq0); split_ex; clean_map_lookups.
      - rewrite !clean_users_adds_no_users; eauto.
    Qed.

    Hint Resolve clean_keys_new_honest_key.

      (* forall {A B C} cs cs' lbl u_id suid (usrs usrs' : honest_users A) (adv adv' : user_data B) *)
      (*           gks gks' ks ks' qmsgs qmsgs' mycs mycs' bd bd' a a' (b : B), *)
      (*   step_user lbl suid bd bd' *)
      (*   -> suid = Some u_id *)
      (*   -> action_adversary_safe (findUserKeys usrs) cs a *)
      (*   -> message_queues_ok (findUserKeys usrs) cs usrs gks *)
      (*   -> forall (cmd : user_cmd C) cs__s usrs__s honestk, *)
      (*     honestk = findUserKeys usrs *)
      (*     -> cs__s = clean_ciphers honestk cs *)
      (*     -> usrs__s = clean_users honestk usrs *)
      (*     -> bd = (usrs, adv, cs, gks, ks, qmsgs, mycs, cmd) *)
      (*     -> forall cmd' cs__s' usrs__s' honestk', *)
      (*         honestk' = findUserKeys usrs' *)
      (*         -> cs__s' = clean_ciphers honestk' cs' *)
      (*         -> usrs__s' = clean_users honestk' usrs' *)
      (*         -> bd' = (usrs', adv', cs', gks', ks', qmsgs', mycs', cmd') *)
      (*         -> lbl = Action a *)
      (*         -> forall cmdc, *)
      (*             usrs $? u_id = Some {| key_heap := ks ; msg_heap := qmsgs ; protocol := cmdc ; c_heap := mycs |} *)
      (*         (* TODO TBRAJE :: ks and ks' should be cleaned  *) *)
      (*             -> a' = match a with *)
      (*                    | Input msg pat perms => Input msg pat (clean_key_permissions honestk perms) *)
      (*                    | output              => output *)
      (*                    end *)
      (*             -> step_user (Action a') suid *)
      (*                         (usrs__s, clean_adv adv (findUserKeys usrs) b, cs__s, clean_keys honestk gks, *)
      (*                          clean_key_permissions honestk ks, clean_messages honestk qmsgs, mycs, cmd) *)
      (*                         (usrs__s', clean_adv adv' (findUserKeys usrs) b, cs__s', clean_keys honestk' gks', *)
      (*                          clean_key_permissions honestk' ks', clean_messages honestk' qmsgs', mycs', cmd'). *)

    Lemma honest_silent_step_advuniv_implies_honest_or_no_step_origuniv :
      forall {A B C} u_id suid cs cs' lbl (usrs usrs' : honest_users A) (adv adv' : user_data B)
                gks gks' ks ks' qmsgs qmsgs' mycs mycs' bd bd' (b: B),
        step_user lbl suid bd bd'
        -> suid = Some u_id
        -> forall (cmd : user_cmd C) cs__s usrs__s honestk,
          honestk = findUserKeys usrs
          -> cs__s = clean_ciphers honestk cs
          -> usrs__s = clean_users honestk usrs
          -> bd = (usrs, adv, cs, gks, ks, qmsgs, mycs, cmd)
          -> encrypted_ciphers_ok honestk cs gks
          -> user_cipher_queues_ok cs honestk usrs
          -> message_queues_ok honestk cs usrs gks
          -> keys_and_permissions_good gks usrs adv.(key_heap)
          -> forall cmd' cs__s' usrs__s' honestk',
                 bd' = (usrs', adv', cs', gks', ks', qmsgs', mycs', cmd')
              -> lbl = Silent
              -> forall cmdc cmdc' usrs'',
                  usrs $? u_id = Some {| key_heap := ks ; msg_heap := qmsgs ; protocol := cmdc ; c_heap := mycs |}
                  -> usrs'' = usrs' $+ (u_id, {| key_heap := ks' ; msg_heap := qmsgs' ; protocol := cmdc' ; c_heap := mycs' |})
                  -> honestk' = findUserKeys usrs''
                  -> cs__s' = clean_ciphers honestk' cs'
                  -> usrs__s' = clean_users honestk' usrs'
                  -> encrypted_ciphers_ok honestk' cs' gks'
                  -> step_user lbl suid
                              (usrs__s, clean_adv adv honestk b, cs__s, clean_keys honestk gks,
                               clean_key_permissions honestk ks, clean_messages honestk qmsgs, mycs, cmd)
                              (usrs__s', clean_adv adv' honestk' b, cs__s', clean_keys honestk' gks',
                               clean_key_permissions honestk' ks', clean_messages honestk' qmsgs', mycs', cmd')
                  \/ (usrs__s, clean_adv adv honestk b, cs__s, clean_keys honestk gks,
                     clean_key_permissions honestk ks, clean_messages honestk qmsgs, mycs, cmd)
                    = (clean_users honestk' usrs', clean_adv adv' honestk' b, cs__s', clean_keys honestk' gks',
                       clean_key_permissions honestk' ks', clean_messages honestk' qmsgs', mycs', cmd').
    Proof.
      induction 1; inversion 5; inversion 5; intros; subst; clean_context;
        autorewrite with find_user_keys;
        try solve [ left; econstructor; eauto; user_cipher_queues_prop; eauto; try solve_clean_keys_clean_key_permissions ].

      - remember (findUserKeys usrs) as honestk.
        remember (usrs' $+ (u_id, {| key_heap := ks'; protocol := cmdc'; msg_heap := qmsgs'; c_heap := mycs' |})) as usrs''.
        remember (findUserKeys usrs'') as honestk'.
        remember (clean_ciphers honestk cs) as cs__s.
        remember (clean_ciphers honestk' cs') as cs__s'.
        remember (clean_users honestk usrs) as usrs__s.
        remember (clean_users honestk' usrs') as usrs__s'.
        assert (@Silent action = Silent) as SIL by trivial.
        assert ((usrs,adv,cs,gks,ks,qmsgs,mycs,cmd1)=(usrs,adv,cs,gks,ks,qmsgs,mycs,cmd1)) as bd1 by trivial.
        assert ((usrs',adv',cs',gks',ks',qmsgs',mycs',cmd1')=(usrs',adv',cs',gks',ks',qmsgs',mycs',cmd1')) as bd1' by trivial.
        assert (Some u_id = Some u_id) by trivial.

        specialize (IHstep_user _ _ _ _ b H0 _ _ _ _
                                Heqhonestk
                                Heqcs__s
                                Hequsrs__s
                                bd1
                                H5
                                H14
                                H15
                                H16
                                _ _ _ _
                                bd1'
                                SIL
                                _ _ _
                                H27
                                Hequsrs''
                                Heqhonestk'
                                Heqcs__s'
                                Hequsrs__s'
                                H32
                   ); split_ors; clean_context.
        + left; econstructor; eauto.
        + right; unfold clean_adv; simpl; inversion H1; subst. f_equal.

      - cases (msg_honestly_signed (findUserKeys usrs') msg).
        + left. econstructor; eauto.
          unfold clean_messages, msg_filter; simpl; rewrite Heq; eauto.
        + right; simpl; rewrite Heq; f_equal.

      - clear H14; encrypted_ciphers_prop;
          autorewrite with find_user_keys in *.
        * eapply findUserKeys_has_private_key_of_user in H36; eauto; contradiction.
        * left; econstructor; eauto; try solve_clean_keys_clean_key_permissions.
          unfold keys_mine; intros.
          specialize (H15 _ _ H6); split_ands; subst.
          specialize (H4 _ _ H6); split_ors; split_ands; eauto.
          ** left; apply clean_key_permissions_keeps_honest_permission; eauto; unfold honest_perm_filter_fn; context_map_rewrites; trivial.
          ** right; intuition idtac;
               apply clean_key_permissions_keeps_honest_permission; eauto; unfold honest_perm_filter_fn; context_map_rewrites; trivial.

      - autorewrite with find_user_keys in *.
        assert (findUserKeys usrs' $? k__encid = Some true) by eauto 2.
        clear H41.
        user_cipher_queues_prop. encrypted_ciphers_prop.
        rewrite merge_keys_addnl_honest; eauto.
        econstructor; econstructor; eauto; try solve_clean_keys_clean_key_permissions.

      - autorewrite with find_user_keys in *.
        msg_queue_prop.
        keys_and_permissions_prop.

        erewrite clean_users_new_honest_key_idempotent
               , clean_ciphers_new_honest_key_idempotent
               , clean_messages_new_honest_key_idempotent
               , clean_adv_new_honest_key_idempotent
               , clean_key_permissions_new_honest_key
        ; eauto.

        left; econstructor; eauto.
        eapply clean_keys_adds_no_keys; auto.
        cases (ks $? k_id); clean_map_lookups; eauto.
        specialize (H4 _ _ Heq); split_ex; contra_map_lookup.

      - autorewrite with find_user_keys in *.
        msg_queue_prop.
        keys_and_permissions_prop.

        erewrite clean_users_new_honest_key_idempotent
               , clean_ciphers_new_honest_key_idempotent
               , clean_messages_new_honest_key_idempotent
               , clean_adv_new_honest_key_idempotent
               , clean_key_permissions_new_honest_key
        ; eauto.

        left; econstructor; eauto.
        eapply clean_keys_adds_no_keys; auto.
        cases (ks $? k_id); clean_map_lookups; eauto.
        specialize (H4 _ _ Heq); split_ex; contra_map_lookup.
    Qed.

    Lemma honest_cipher_filter_fn_nochange_pubk :
      forall honestk pubk k v,
        (forall k kp, pubk $? k = Some kp -> honestk $? k = Some true /\ kp = false)
        -> honest_cipher_filter_fn honestk k v =
          honest_cipher_filter_fn (honestk $k++ pubk) k v.
    Proof.
      unfold honest_cipher_filter_fn; intros;
        unfold cipher_honestly_signed;
        cases v; unfold honest_keyb; simpl.

      - cases (honestk $? k_id); cases (pubk $? k_id); simplify_key_merges1; auto;
          cases b; auto;
            specialize (H _ _ Heq0); split_ands; subst; contra_map_lookup.

      - cases (honestk $? k__sign); cases (pubk $? k__sign); simplify_key_merges1; auto;
          cases b; auto;
            specialize (H _ _ Heq0); split_ands; subst; contra_map_lookup.
    Qed.

    Lemma clean_ciphers_nochange_pubk :
      forall honestk pubk cs,
        (forall k p, pubk $? k = Some p -> honestk $? k = Some true /\ p = false)
        -> clean_ciphers (honestk $k++ pubk) cs = clean_ciphers honestk cs.
    Proof.
      intros; unfold clean_ciphers, filter.
      apply P.fold_rec_bis; intros; Equal_eq; eauto.
      rewrite fold_add; eauto; simpl.
      erewrite <- honest_cipher_filter_fn_nochange_pubk; eauto.
      subst; trivial.
    Qed.

    Lemma msg_filter_nochange_pubk :
      forall honestk pubk m,
        (forall k kp, pubk $? k = Some kp -> honestk $? k = Some true /\ kp = false)
        -> msg_filter (honestk $k++ pubk) m = msg_filter honestk m.
    Proof.
      unfold msg_filter, msg_honestly_signed; destruct m; intros; 
        cases c; unfold honest_keyb; simpl; auto.
      - cases (honestk $? k__sign); cases (pubk $? k__sign); simplify_key_merges1; auto;
          destruct b; auto;
            specialize (H _ _ Heq0); split_ands; subst; contra_map_lookup.

      - cases (honestk $? k); cases (pubk $? k); simplify_key_merges1; auto;
          destruct b; auto;
            specialize (H _ _ Heq0); split_ands; subst; contra_map_lookup.
    Qed.

    Lemma clean_messages_nochange_pubk :
      forall honestk pubk qmsgs,
        (forall k kp, pubk $? k = Some kp -> honestk $? k = Some true /\ kp = false)
        -> clean_messages (honestk $k++ pubk) qmsgs = clean_messages honestk qmsgs.
    Proof.
      induction qmsgs; intros; eauto.
      simpl.
      rewrite msg_filter_nochange_pubk; auto.
      rewrite IHqmsgs; eauto.
    Qed.

    Lemma clean_key_permissions_nochange_pubk :
      forall honestk pubk perms,
        (forall k kp, pubk $? k = Some kp -> honestk $? k = Some true /\ kp = false)
        -> clean_key_permissions (honestk $k++ pubk) perms = clean_key_permissions honestk perms.
    Proof.
      intros.
      apply map_eq_Equal; unfold Equal; intros.
      cases (clean_key_permissions honestk perms $? y).
      - apply clean_key_permissions_inv in Heq; split_ands.
        apply clean_key_permissions_keeps_honest_permission; eauto.
        unfold honest_perm_filter_fn in *.
        cases (honestk $? y); try destruct b0; try discriminate.
        cases (pubk $? y); simplify_key_merges1; eauto.
      - cases (perms $? y).
        + eapply clean_key_permissions_inv' in Heq; eauto.
          eapply clean_key_permissions_drops_dishonest_permission; eauto.
          unfold honest_perm_filter_fn in *.
          specialize (H y).
          cases (honestk $? y); try destruct b0; try discriminate.
          cases (pubk $? y);
            match goal with
            | [ PUB : pubk $? y = Some ?b, H : (forall kp, Some ?b = Some kp -> ?conc) |- _ ] =>
              assert (Some b = Some b) as SOME by trivial; apply H in SOME; split_ands; discriminate
            | _ => simplify_key_merges1
            end; eauto.
          cases (pubk $? y);
            match goal with
            | [ PUB : pubk $? y = Some ?b, H : (forall kp, Some ?b = Some kp -> ?conc) |- _ ] =>
              assert (Some b = Some b) as SOME by trivial; apply H in SOME; split_ands; discriminate
            | _ => simplify_key_merges1
            end; eauto.
        + apply clean_key_permissions_adds_no_permissions; eauto.
    Qed.

    (* Lemma clean_key_permissions_nochange_pubk : *)
    (*   forall honestk pubk ks, *)
    (*     (forall k, pubk $? k = Some true -> False) *)
    (*     -> clean_key_permissions (honestk $k++ pubk) ks = clean_key_permissions honestk ks. *)
    (* Proof. *)
    (*   intros; unfold clean_key_permissions, filter. *)

    (*   induction ks using P.map_induction_bis; intros; Equal_eq; eauto. *)
    (*   rewrite !fold_add; eauto. *)
    (*   rewrite IHks; trivial. *)

    (*   assert (honest_perm_filter_fn (honestk $k++ pubk) x e = honest_perm_filter_fn honestk x e). *)
    (*   unfold honest_perm_filter_fn. *)
    (*   specialize (H x). *)
    (*   cases (honestk $? x); cases (pubk $? x); subst; simplify_key_merges1; eauto. *)
    (*   destruct b0; try contradiction. *)
    (*   rewrite orb_false_r; trivial. *)
    (*   destruct b; try contradiction; auto. *)

    (*   rewrite H1; trivial. *)
    (* Qed. *)

    Lemma clean_users_nochange_pubk :
      forall {A} (usrs: honest_users A) honestk pubk,
        (forall k kp, pubk $? k = Some kp -> honestk $? k = Some true /\ kp = false)
        -> clean_users (honestk $k++ pubk) usrs = clean_users honestk usrs.
    Proof.
      intros; unfold clean_users.
      eapply map_eq_Equal; unfold Equal; intros.
      rewrite !map_o; simpl.
      cases (usrs $? y); eauto.
      simpl.
      f_equal. f_equal.
      - rewrite clean_key_permissions_nochange_pubk; eauto.
      - rewrite clean_messages_nochange_pubk; trivial.
    Qed.

    Lemma clean_users_nochange_pubk_step :
      forall {A} (usrs: honest_users A) honestk pubk u_id ks cmd qmsgs mycs u_d u_d',
        (forall k kp, pubk $? k = Some kp -> honestk $? k = Some true /\ kp = false)
        -> u_d = {| key_heap := ks $k++ pubk
                 ; protocol := cmd
                 ; msg_heap := qmsgs
                 ; c_heap := mycs |}
        -> u_d' = {| key_heap := clean_key_permissions honestk (ks $k++ pubk)
                  ; protocol := cmd
                  ; msg_heap := clean_messages honestk qmsgs
                  ; c_heap := mycs |}
        -> clean_users (honestk $k++ pubk) (usrs $+ (u_id,u_d)) =
          clean_users honestk usrs $+ (u_id,u_d').
    Proof.
      intros.
      eapply map_eq_Equal; unfold Equal; intros.
      cases (u_id ==n y); subst; clean_map_lookups.
      + erewrite clean_users_cleans_user; clean_map_lookups; eauto. simpl.
        f_equal.
        rewrite clean_key_permissions_nochange_pubk; eauto.
        rewrite clean_messages_nochange_pubk; auto.
      + unfold clean_users.
        rewrite !map_o.
        clean_map_lookups.

        cases (usrs $? y); simpl; auto.
        f_equal. f_equal.
        rewrite clean_key_permissions_nochange_pubk; eauto.
        rewrite clean_messages_nochange_pubk; auto.
    Qed.

    Lemma clean_keys_nochange_pubk :
      forall honestk pubk ks,
        (forall k kp, pubk $? k = Some kp -> honestk $? k = Some true /\ kp = false)
        -> clean_keys (honestk $k++ pubk) ks = clean_keys honestk ks.
    Proof.
      intros; unfold clean_keys, filter.

      induction ks using P.map_induction_bis; intros; Equal_eq; eauto.
      rewrite !fold_add; eauto.
      rewrite IHks; trivial.

      assert (honest_key_filter_fn (honestk $k++ pubk) x e = honest_key_filter_fn honestk x e).
      unfold honest_key_filter_fn.
      specialize (H x).
      cases (honestk $? x); cases (pubk $? x); subst;
            try match goal with
                | [ PUB : pubk $? x = Some ?b, H : (forall kp, Some ?b = Some kp -> ?conc) |- _ ] =>
                  assert (Some b = Some b) as SOME by trivial; apply H in SOME; split_ands; try discriminate
                end;
            simplify_key_merges1; eauto.
      assert (Some b0 = Some b0) as SOME by trivial; apply H in SOME; split_ands; subst; invert H1; simpl; trivial.

      rewrite H1; trivial.
    Qed.

    Lemma honest_labeled_step_nochange_clean_ciphers_users_messages :
      forall {A B C} cs cs' u_id suid lbl (usrs usrs' : honest_users A) (adv adv' : user_data B)
                gks gks' ks ks' qmsgs qmsgs' mycs mycs' bd bd' a b,
        step_user lbl suid bd bd'
        -> suid = Some u_id
        -> action_adversary_safe (findUserKeys usrs) cs a
        -> message_queues_ok (findUserKeys usrs) cs usrs gks
        (* -> user_cipher_queues_ok (findUserKeys usrs) usrs cs *)
        -> forall (cmd : user_cmd C),
          bd = (usrs, adv, cs, gks, ks, qmsgs, mycs, cmd)
          -> lbl = Action a
          -> forall cmd',
              bd' = (usrs', adv', cs', gks', ks', qmsgs', mycs', cmd')
              -> forall cmdc cmdc' usrs'' ud',
                usrs $? u_id = Some {| key_heap := ks ; msg_heap := qmsgs ; protocol := cmdc ; c_heap := mycs |}
                -> ud' = {| key_heap := ks'; protocol := cmdc'; msg_heap := qmsgs' ; c_heap := mycs' |}
                -> usrs'' = usrs' $+ (u_id, ud')
                -> clean_ciphers (findUserKeys usrs'') cs' = clean_ciphers (findUserKeys usrs') cs'
                /\ clean_messages (findUserKeys usrs'') qmsgs' = clean_messages (findUserKeys usrs') qmsgs'
                /\ clean_users (findUserKeys usrs'') usrs'' =
                  clean_users (findUserKeys usrs') usrs' $+ (u_id, {| key_heap := clean_key_permissions (findUserKeys usrs') ks'
                                                                    ; protocol := cmdc'
                                                                    ; msg_heap := clean_messages (findUserKeys usrs') qmsgs'
                                                                    ; c_heap := mycs' |})
                /\ clean_adv adv' (findUserKeys usrs'') b = clean_adv adv' (findUserKeys usrs) b
                /\ clean_keys (findUserKeys usrs'') gks' = clean_keys (findUserKeys usrs') gks'.

    Proof.
      induction 1; inversion 4; inversion 2; intros; subst; try discriminate;
        eauto 2;
        (* try rewrite clean_key_permissions_distributes_clean_key_permissions; *)
        autorewrite with find_user_keys;
        clean_context;
        simpl.

      - eapply Forall_natmap_in_prop in H8; eauto; simpl in *; invert H8.
        split_ands.
        assert (msg_honestly_signed (findUserKeys usrs') msg = true) as HON_SIGN by eauto.
        unfold msg_honestly_signed in  HON_SIGN; destruct msg; try discriminate;
          rewrite HON_SIGN in H0; split_ands;
            unfold message_no_adv_private in *;
            intuition eauto using clean_ciphers_nochange_pubk
                                , clean_messages_nochange_pubk
                                , clean_users_nochange_pubk_step
                                , clean_key_permissions_nochange_pubk
                                , clean_keys_nochange_pubk.

        unfold clean_adv; f_equal; eauto using clean_key_permissions_nochange_pubk.
      - destruct rec_u; simpl in *.
        intuition idtac.

        eapply map_eq_Equal; unfold Equal; intros.
        cases (y ==n u_id); subst; clean_map_lookups.
        * erewrite clean_users_cleans_user; clean_map_lookups; eauto.
        * unfold clean_users; rewrite !map_o; clean_map_lookups; trivial.
    Qed.

    Lemma honest_labeled_step_encrypted_ciphers_ok :
      forall {A B C} cs cs' u_id suid lbl (usrs usrs' : honest_users A) (adv adv' : user_data B)
                gks gks' ks ks' qmsgs qmsgs' mycs mycs' bd bd' a,
        step_user lbl suid bd bd'
        -> suid = Some u_id
        -> action_adversary_safe (findUserKeys usrs) cs a
        -> message_queues_ok (findUserKeys usrs) cs usrs gks
        -> encrypted_ciphers_ok (findUserKeys usrs) cs gks
        -> forall (cmd : user_cmd C),
          bd = (usrs, adv, cs, gks, ks, qmsgs, mycs, cmd)
          -> lbl = Action a
          -> forall cmd',
              bd' = (usrs', adv', cs', gks', ks', qmsgs', mycs', cmd')
              -> forall cmdc cmdc' usrs'' ud',
                usrs $? u_id = Some {| key_heap := ks ; msg_heap := qmsgs ; protocol := cmdc ; c_heap := mycs |}
                -> ud' = {| key_heap := ks'; protocol := cmdc'; msg_heap := qmsgs' ; c_heap := mycs' |}
                -> usrs'' = usrs' $+ (u_id, ud')
                -> encrypted_ciphers_ok (findUserKeys usrs'') cs' gks'.
    Proof.
      induction 1; inversion 5; inversion 2; intros; subst; try discriminate;
        eauto 2; autorewrite with find_user_keys;
          clean_context; eauto.

      msg_queue_prop; eapply encrypted_ciphers_ok_addnl_pubk; auto.
      split_ands; refine_signed_messages; eauto.

    Qed.

    Lemma honest_labeled_step_univ_ok :
      forall {A B} (U U' : universe A B) a__r,
        universe_ok U
        -> step_universe U (Action a__r) U'
        -> action_adversary_safe (findUserKeys U.(users)) U.(all_ciphers) a__r
        -> message_queues_ok (findUserKeys U.(users)) U.(all_ciphers) U.(users) U.(all_keys)
        -> universe_ok U'.
    Proof.
      unfold universe_ok; intros.
      invert H0.
      destruct U; destruct userData.
      unfold buildUniverse, build_data_step in *; simpl in *.
      eapply honest_labeled_step_encrypted_ciphers_ok; eauto.
    Qed.

    Lemma honest_labeled_step_advuniv_implies_honest_step_origuniv :
      forall {A B C} cs cs' lbl u_id (usrs usrs' : honest_users A) (adv adv' : user_data B)
                gks gks' ks ks' qmsgs qmsgs' mycs mycs' bd bd' a (b : B) suid,
        step_user lbl suid bd bd'
        -> suid = Some u_id
        -> action_adversary_safe (findUserKeys usrs) cs a
        -> message_queues_ok (findUserKeys usrs) cs usrs gks
        -> forall (cmd : user_cmd C) cs__s usrs__s honestk,
          honestk = findUserKeys usrs
          -> cs__s = clean_ciphers honestk cs
          -> usrs__s = clean_users honestk usrs
          -> bd = (usrs, adv, cs, gks, ks, qmsgs, mycs, cmd)
          -> forall cmdc cmdc' usrs'' honestk',
              usrs $? u_id = Some {| key_heap := ks ; msg_heap := qmsgs ; protocol := cmdc ; c_heap := mycs |}
              -> usrs'' = usrs' $+ (u_id, {| key_heap := ks' ; msg_heap := qmsgs' ; protocol := cmdc' ; c_heap := mycs' |})
              -> honestk' = findUserKeys usrs''
              -> forall cmd' cs__s' usrs__s' pwless_adv pwless_adv',
                  cs__s' = clean_ciphers honestk' cs'
                  -> usrs__s' = clean_users honestk' usrs'
                  -> bd' = (usrs', adv', cs', gks', ks', qmsgs', mycs', cmd')
                  -> lbl = Action a
                  -> pwless_adv = {| key_heap := key_heap adv
                                  ; protocol := Return b
                                  ; msg_heap := adv.(msg_heap)
                                  ; c_heap   := adv.(c_heap) |}
                  -> pwless_adv' = {| key_heap := key_heap adv'
                                   ; protocol := Return b
                                   ; msg_heap := adv'.(msg_heap)
                                   ; c_heap   := adv'.(c_heap) |}
                  -> step_user lbl suid
                              (usrs__s, pwless_adv, cs__s, gks, ks, clean_messages honestk qmsgs, mycs, cmd)
                              (usrs__s', pwless_adv', cs__s', gks', ks', clean_messages honestk' qmsgs', mycs', cmd').
    Proof.
      induction 1; inversion 7; inversion 6; intros;
        subst; try discriminate;
          try solve [ econstructor; eauto ];
          clean_context;
          autorewrite with find_user_keys.

 
      - eapply Forall_natmap_in_prop in H8; eauto; invert H8.
        split_ands; refine_signed_messages;
          rewrite clean_users_nochange_pubk, clean_ciphers_nochange_pubk, clean_messages_nochange_pubk; eauto;
            rewrite HON_SIGN; econstructor; eauto.

      - econstructor; eauto.
        eapply clean_users_cleans_user; eauto.
        simpl.
        rewrite clean_users_add_pull; simpl.
        rewrite clean_messages_keeps_honestly_signed; auto.
    Qed.

    Lemma message_contains_only_honest_public_keys_keys_honest :
      forall {t} (msg : message t) k kp honestk,
        msg_contains_only_honest_public_keys honestk msg
        -> findKeys msg $? k = Some kp
        -> honestk $? k = Some true.
    Proof.
      induction 1; simpl; intros; subst; clean_map_lookups; eauto.
      - destruct kp0; simpl in *.
        destruct (k0 ==n k); subst; clean_map_lookups; try discriminate; auto.
      - cases (findKeys msg1 $? k); cases (findKeys msg2 $? k); simplify_key_merges1; clean_context; try contradiction; eauto.
        cases b; cases b0; simpl in *; try contradiction; try discriminate; eauto.
    Qed.

    Lemma honest_labeled_step_advuniv_implies_honest_step_origuniv' :
      forall {A B C} cs cs' lbl u_id suid (usrs usrs' : honest_users A) (adv adv' : user_data B)
                gks gks' ks ks' qmsgs qmsgs' mycs mycs' bd bd' a a' (b : B),
        step_user lbl suid bd bd'
        -> suid = Some u_id
        -> action_adversary_safe (findUserKeys usrs) cs a
        -> message_queues_ok (findUserKeys usrs) cs usrs gks
        -> forall (cmd : user_cmd C) cs__s usrs__s honestk,
          honestk = findUserKeys usrs
          -> cs__s = clean_ciphers honestk cs
          -> usrs__s = clean_users honestk usrs
          -> bd = (usrs, adv, cs, gks, ks, qmsgs, mycs, cmd)
          -> forall cmd' cs__s' usrs__s' honestk',
              honestk' = findUserKeys usrs'
              -> cs__s' = clean_ciphers honestk' cs'
              -> usrs__s' = clean_users honestk' usrs'
              -> bd' = (usrs', adv', cs', gks', ks', qmsgs', mycs', cmd')
              -> lbl = Action a
              -> user_queue usrs u_id = Some qmsgs
              (* -> forall cmdc, *)
              (*     usrs $? u_id = Some {| key_heap := ks ; msg_heap := qmsgs ; protocol := cmdc ; c_heap := mycs |} *)
                  -> a' = strip_action (findUserKeys usrs) a
                  -> step_user (Action a') suid
                              (usrs__s, clean_adv adv (findUserKeys usrs) b, cs__s, clean_keys honestk gks,
                               clean_key_permissions honestk ks, clean_messages honestk qmsgs, mycs, cmd)
                              (usrs__s', clean_adv adv' (findUserKeys usrs) b, cs__s', clean_keys honestk' gks',
                               clean_key_permissions honestk' ks', clean_messages honestk' qmsgs', mycs', cmd').
    Proof.
      induction 1; inversion 7; inversion 4; intros;
        subst; try discriminate;
          try solve [ econstructor; eauto ];
          clean_context;
          autorewrite with find_user_keys.

      - assert ( msg_honestly_signed (findUserKeys usrs') msg = true ) by eauto.
        rewrite H.
        econstructor; eauto.

        msg_queue_prop.

        rewrite merge_perms_right_identity; trivial.
        unfold message_no_adv_private in *.
        rewrite clean_key_permissions_distributes_merge_key_permissions.
        assert (clean_key_permissions (findUserKeys usrs') (findKeys msg) = findKeys msg).
        apply map_eq_Equal; unfold Equal; intros.
        cases (findKeys msg $? y).
        apply clean_key_permissions_keeps_honest_permission; eauto.
        specialize (H2 _ _ Heq); split_ands; subst; eauto.
        unfold honest_perm_filter_fn; context_map_rewrites; trivial.
        apply clean_key_permissions_adds_no_permissions; eauto.

        rewrite H6; trivial.

      - econstructor; eauto.
        + unfold keys_mine in *; intros.
          pose proof (message_contains_only_honest_public_keys_keys_honest _ H H6).
          specialize (H0 _ _ H6); split_ors; split_ands; subst.
          * left; eapply clean_key_permissions_keeps_honest_permission; eauto.
          * right; intuition idtac.
            eapply clean_key_permissions_keeps_honest_permission; eauto.

        + unfold clean_adv, addUserKeys; simpl.
          destruct H; simpl in *; try discriminate; eauto.
          f_equal; eauto.
          rewrite clean_key_permissions_distributes_merge_key_permissions.
          apply map_eq_Equal; unfold Equal; intros.
          cases (findKeys msg $? y).
          * pose proof (message_contains_only_honest_public_keys_keys_honest _ H Heq).
            assert (clean_key_permissions (findUserKeys usrs) (findKeys msg) $? y = Some b0).
            apply clean_key_permissions_keeps_honest_permission; eauto.
            unfold honest_perm_filter_fn; context_map_rewrites; trivial.
            cases (clean_key_permissions (findUserKeys usrs) (key_heap adv) $? y); simplify_key_merges; eauto.
          * assert (clean_key_permissions (findUserKeys usrs) (findKeys msg) $? y = None).
            apply clean_key_permissions_adds_no_permissions; eauto.
            cases (clean_key_permissions (findUserKeys usrs) (key_heap adv) $? y); simplify_key_merges; eauto.
        + eapply clean_users_cleans_user; eauto.
        + simpl.
          rewrite clean_users_add_pull; simpl; eauto.
          rewrite clean_messages_keeps_honestly_signed; eauto.
    Qed.

    Lemma labeled_step_adv_univ_implies_adv_universe_ok :
      forall {A B} (U U' : universe A B) lbl a,
        step_universe U lbl U'
        -> lbl = Action a
        -> action_adversary_safe (findUserKeys U.(users)) U.(all_ciphers) a
        -> universe_ok U
        -> adv_universe_ok U
        -> adv_universe_ok U'.
    Proof.
      intros.
      invert H; try discriminate.
      unfold universe_ok, adv_universe_ok in *.
      destruct U; destruct userData.
      unfold build_data_step in *; simpl in *.
      split_ands.
      intuition
        eauto using honest_labeled_step_keys_and_permissions_good
                  , honest_labeled_step_user_cipher_queues_ok
                  , honest_labeled_step_message_queues_ok
                  , honest_labeled_step_adv_cipher_queue_ok
                  , honest_labeled_step_adv_message_queue_ok
                  , honest_labeled_step_adv_no_honest_keys.
    Qed.

    Lemma silent_step_adv_univ_implies_adv_universe_ok :
      forall {A B} (U U' : universe A B),
        step_universe U Silent U'
        -> encrypted_ciphers_ok (findUserKeys U.(users)) U.(all_ciphers) U.(all_keys)
        -> adv_universe_ok U
        -> adv_universe_ok U'.
    Proof.
      intros.
      invert H;
        unfold adv_universe_ok in *;
        destruct U; [destruct userData | destruct adversary];
          unfold build_data_step in *; simpl in *;
            intuition idtac.

      eapply honest_silent_step_keys_good; eauto.
      eapply honest_silent_step_user_cipher_queues_ok; eauto.
      eapply honest_silent_step_message_queues_ok; eauto.
      eapply users_permission_heaps_good_merged_permission_heaps_good; unfold keys_and_permissions_good in *; split_ands; eauto.
      eapply honest_silent_step_adv_cipher_queue_ok; eauto.
      eapply honest_silent_step_adv_message_queue_ok; eauto.
      eapply honest_silent_step_adv_no_honest_keys; eauto.
      eapply adv_step_keys_good; eauto.
      eapply adv_step_user_cipher_queues_ok; eauto.
      
      eapply adv_step_message_queues_ok; eauto.
      eapply users_permission_heaps_good_merged_permission_heaps_good; unfold keys_and_permissions_good in *; split_ands; eauto.
      unfold keys_and_permissions_good in *; split_ands; eauto.
      
      eapply adv_step_adv_cipher_queue_ok; eauto.
      eapply adv_step_adv_message_queue_ok; eauto.
      eapply adv_step_adv_no_honest_keys; eauto.
    Qed.

              (* eauto using honest_silent_step_keys_good *)
              (*           , honest_silent_step_user_cipher_queues_ok *)
              (*           , honest_silent_step_message_queues_ok *)
              (*           , honest_silent_step_adv_cipher_queue_ok *)
              (*           , honest_silent_step_adv_message_queue_ok *)
              (*           , honest_silent_step_adv_no_honest_keys *)
              (*           , adv_step_keys_good *)
              (*           , adv_step_user_cipher_queues_ok *)
              (*           , adv_step_message_queues_ok *)
              (*           , adv_step_adv_cipher_queue_ok *)
              (*           , adv_step_adv_message_queue_ok *)
              (*           , adv_step_adv_no_honest_keys. *)

    Lemma honest_silent_step_nochange_adversaries :
      forall {A B C} cs cs' lbl u_id (usrs usrs' : honest_users A) (adv adv' : user_data B)
                gks gks' ks ks' qmsgs qmsgs' mycs mycs' bd bd',
        step_user lbl u_id bd bd'
        -> forall (cmd : user_cmd C),
          bd = (usrs, adv, cs, gks, ks, qmsgs, mycs, cmd)
          -> lbl = Silent
          -> forall cmd',
              bd' = (usrs', adv', cs', gks', ks', qmsgs', mycs', cmd')
            -> adv = adv'.
    Proof.
      induction 1; inversion 1; inversion 2; subst; eauto;
        match goal with [H : Action _ = _ |- _] => invert H end.
    Qed.

    Lemma honest_labeled_step_nochange_adversary_protocol :
      forall {A B C} cs cs' lbl u_id (usrs usrs' : honest_users A) (adv adv' : user_data B)
                gks gks' ks ks' qmsgs qmsgs' mycs mycs' bd bd',
        step_user lbl u_id bd bd'
        -> forall (cmd : user_cmd C) a,
          bd = (usrs, adv, cs, gks, ks, qmsgs, mycs, cmd)
          -> lbl = Action a
          -> forall cmd',
              bd' = (usrs', adv', cs', gks', ks', qmsgs', mycs', cmd')
            -> adv.(protocol) = adv'.(protocol).
    Proof.
      induction 1; inversion 1; inversion 2; subst; eauto.
    Qed.

    Lemma user_step_adds_no_users :
      forall {A B C} cs cs' lbl u_id (usrs usrs' : honest_users A) (adv adv' : user_data B)
                gks gks' ks ks' qmsgs qmsgs' mycs mycs' bd bd',
        step_user lbl u_id bd bd'
        -> forall (cmd : user_cmd C),
          bd = (usrs, adv, cs, gks, ks, qmsgs, mycs, cmd)
          -> forall cmd',
            bd' = (usrs', adv', cs', gks', ks', qmsgs', mycs', cmd')
            -> forall u_id' u_d,
              usrs' $? u_id' = Some u_d
              -> usrs $? u_id' <> None.
    Proof.
      induction 1; inversion 1; inversion 1; intros; subst; eauto;
        repeat match goal with
               | [ H : ?us $? ?uid = Some _ |- ?us $? ?uid <> None ] => solve [ rewrite H; intro C; invert C ]
               end.

       case (u_id' ==n rec_u_id); intro; subst; unfold not; intros; clean_map_lookups.
    Qed.

    Lemma labeled_univ_step_inv :
      forall {A B} (U U' : universe A B) a
        (usrs : honest_users A) (adv : user_data B) gks cs,
        step_universe U (Action a) U'
        -> U = {| users        := usrs
               ; adversary    := adv
               ; all_ciphers  := cs
               ; all_keys     := gks
              |}
        -> exists (u_id : user_id) u_d u_d' usrs' adv' cs' gks' ks' qmsgs' mycs' cmd',
            usrs $? u_id = Some u_d
          /\ step_user (Action a) (Some u_id) (build_data_step U u_d)
                      (usrs', adv', cs', gks', ks', qmsgs', mycs', cmd')
          /\ U' = {| users        := usrs' $+ (u_id, u_d')
                  ; adversary    := adv'
                  ; all_ciphers  := cs'
                  ; all_keys     := gks'
                 |}
          /\ U'.(users) $? u_id = Some u_d'
          /\ u_d' = {| key_heap := ks'
                    ; protocol := cmd'
                    ; msg_heap := qmsgs'
                    ; c_heap   := mycs'
                   |}.
    Proof.
      intros.
      invert H; eauto.
      invert H1.
      unfold build_data_step; simpl.
      repeat eexists; intuition eauto.
    Qed.

    Lemma honest_silent_step_nochange_honestk_clean_ciphers_msgs_usrs :
      forall {A B C} cs cs' u_id suid lbl (usrs usrs' : honest_users A) (adv adv' : user_data B)
                gks gks' ks ks' qmsgs qmsgs' mycs mycs' bd bd',
        step_user lbl suid bd bd'
        -> suid = Some u_id
        -> forall (cmd : user_cmd C),
          bd = (usrs, adv, cs, gks, ks, qmsgs, mycs, cmd)
          -> encrypted_ciphers_ok (findUserKeys usrs) cs gks
          -> user_cipher_queues_ok cs (findUserKeys usrs) usrs
          -> message_queues_ok (findUserKeys usrs) cs usrs gks
          -> keys_and_permissions_good  gks usrs adv.(key_heap)
          -> lbl = Silent
          -> forall cmd' usrs'',
              bd' = (usrs', adv', cs', gks', ks', qmsgs', mycs', cmd')
              -> forall cmdc cmdc',
                usrs $? u_id = Some {| key_heap := ks ; msg_heap := qmsgs ; protocol := cmdc ; c_heap := mycs |}
                -> usrs'' = usrs' $+ (u_id, {| key_heap := ks'; protocol := cmdc'; msg_heap := qmsgs' ; c_heap := mycs' |})
                ->  clean_ciphers (findUserKeys usrs'') cs' = clean_ciphers (findUserKeys usrs') cs'
                /\ clean_messages (findUserKeys usrs'') qmsgs' = clean_messages (findUserKeys usrs') qmsgs'
                /\ clean_users (findUserKeys usrs'') usrs' = clean_users (findUserKeys usrs') usrs'.
    Proof.
      induction 1; inversion 2; inversion 6; intros; try discriminate; subst;
        autorewrite with find_user_keys; eauto; clean_context.

      - user_cipher_queues_prop; erewrite cipher_message_keys_already_in_honest; eauto.

      - msg_queue_prop.
        intuition eauto using clean_ciphers_new_honest_key_idempotent
                            , clean_messages_new_honest_key_idempotent
                            , clean_users_new_honest_key_idempotent.
      - msg_queue_prop.
        intuition eauto using clean_ciphers_new_honest_key_idempotent
                            , clean_messages_new_honest_key_idempotent
                            , clean_users_new_honest_key_idempotent.
    Qed.


    Lemma silent_honest_step_advuniv_implies_stripped_univ_step_or_none :
      forall {A B} (U U' : universe A B) b u_id userData usrs adv cs gks ks qmsgs mycs cmd,
        universe_ok U
        -> adv_universe_ok U
        -> user_cipher_queues_ok U.(all_ciphers) (findUserKeys U.(users)) U.(users)
        -> U.(users) $? u_id = Some userData
        -> step_user Silent (Some u_id)
                    (build_data_step U userData)
                    (usrs, adv, cs, gks, ks, qmsgs, mycs, cmd)
        -> U' = buildUniverse usrs adv cs gks u_id {| key_heap := ks ; msg_heap := qmsgs ; protocol := cmd ; c_heap := mycs |}
        -> universe_ok U'
        -> step_universe (strip_adversary_univ U b) Silent (strip_adversary_univ U' b)
        \/ strip_adversary_univ U b = strip_adversary_univ U' b.
    Proof.
      intros.
      subst; simpl.
      destruct U; destruct userData; unfold build_data_step in *; simpl in *.

      remember H1 as RW. clear HeqRW.

      (* assert (user_cipher_queue users u_id = Some (c_heap userData)); unfold user_cipher_queue; context_map_rewrites; eauto. *)
      unfold adv_universe_ok, universe_ok in *; split_ands; simpl in *.
      eapply honest_silent_step_advuniv_implies_honest_or_no_step_origuniv in RW; eauto.

      split_ors.
      - destruct adversary; unfold strip_adversary_univ; simpl in *.
        left.
        eapply StepUser; simpl; eauto.
        + eapply clean_users_cleans_user; eauto.
        + unfold build_data_step; simpl.
          unfold clean_adv; simpl.
          exact H10.
        + unfold buildUniverse, clean_adv; simpl.
          f_equal.
          rewrite clean_users_add_pull; auto.

      - right.
        unfold strip_adversary_univ, buildUniverse; simpl.
        inversion H10; subst.
        unfold clean_adv; simpl; f_equal.
        + rewrite clean_users_add_pull; simpl.
          assert (clean_users (findUserKeys users) users =
                  clean_users (findUserKeys (usrs $+ (u_id, {| key_heap := ks; protocol := cmd; msg_heap := qmsgs; c_heap := mycs |}))) usrs).
          unfold clean_users, map; apply map_eq_elements_eq; simpl; auto.
          rewrite <- H11.
          apply map_eq_Equal; unfold Equal; intros.
          destruct (y ==n u_id); subst; clean_map_lookups; trivial; eapply clean_users_cleans_user; eauto.
          f_equal; eauto.
        + f_equal; eauto.

    Qed.

    Lemma stripped_labeled_step_implies_advuniv_step_action_stripped :
       forall {A B C} cs cs' u_id suid (usrs usrs' usrs__ra usrs__ra': honest_users A) (adv adv' adv__ra adv__ra': user_data B)
         gks gks' ks ks' qmsgs qmsgs' mycs mycs' bd bd' a (b : B)
         cs__ra gks__ra ks__ra qmsgs__ra cs__ra' gks__ra' ks__ra' qmsgs__ra'
         lbl,
        step_user lbl suid bd bd'
        -> suid = Some u_id
        -> lbl = Action a
        -> forall (cmd : user_cmd C) honestk,
            honestk = findUserKeys usrs
            -> bd = (usrs, adv, cs, gks, ks, qmsgs, mycs, cmd)
            -> usrs = clean_users honestk usrs__ra
            -> adv = clean_adv adv__ra honestk b
            -> cs = clean_ciphers honestk cs__ra
            -> gks = clean_keys honestk gks__ra
            -> ks = clean_key_permissions honestk ks__ra
            -> qmsgs = clean_messages honestk qmsgs__ra
            -> forall cmd' bd__ra' a__ra,
                bd' = (usrs', adv', cs', gks', ks', qmsgs', mycs', cmd')
                -> bd__ra' = (usrs__ra', adv__ra', cs__ra', gks__ra', ks__ra', qmsgs__ra', mycs', cmd')
                -> step_user (Action a__ra) suid (usrs__ra, adv__ra, cs__ra, gks__ra, ks__ra, qmsgs__ra, mycs, cmd) bd__ra'
                -> a = strip_action honestk a__ra.
    Proof.
      induction 1; inversion 4; inversion 7; intros; try discriminate; subst;
        match goal with
        | [ H : step_user (Action ?ara) _ _ _ |- _ = strip_action _ ?ara ] => invert H
        end; clean_context; try reflexivity; eauto.
    Qed.

    Lemma labeled_honest_step_advuniv_implies_stripped_univ_step :
      forall {A B} (U U' : universe A B) act b,
        universe_ok U
        -> action_adversary_safe (findUserKeys U.(users)) U.(all_ciphers) act
        -> message_queues_ok (findUserKeys U.(users)) U.(all_ciphers) U.(users) U.(all_keys)
        -> step_universe U (Action act) U'
        -> step_universe (strip_adversary_univ U b)
                        (Action (strip_action (findUserKeys U.(users)) act))
                        (strip_adversary_univ U' b).
    Proof.
      intros.

      assert (universe_ok U) as UNIV_OK by assumption.
      assert (universe_ok (strip_adversary_univ U b)) as STRIP_UNIV_OK by eauto using ok_universe_strip_adversary_still_ok.

      remember U as UU; destruct U; rename UU into U.

      repeat match goal with
             | [ H : step_universe _ _ _ |- _ ] => eapply labeled_univ_step_inv in H; eauto
             | [ H : exists _, _ |- _ ] => destruct H
             end; split_ands.

      rename H into for_split.
      unfold universe_ok in for_split; split_ands; simpl in *.

      rewrite HeqUU in H3; unfold build_data_step in H3; simpl in *.
      rewrite HeqUU; unfold strip_adversary_univ; simpl; eapply StepUser with (u_id:=x).
      - simpl; eapply clean_users_cleans_user; eauto.
      - unfold build_data_step; simpl.
        eapply honest_labeled_step_advuniv_implies_honest_step_origuniv'; eauto.
        + unfold action_adversary_safe in *; subst; eauto.
        + subst; eauto.
        + unfold user_queue; rewrite H2; trivial.
      - unfold buildUniverse; subst; simpl in *.
        destruct x0; subst; simpl in *.
        remember (x2 $+ (x, {| key_heap := x6; protocol := x9; msg_heap := x7 ; c_heap := x8 |})) as usrs''.

        assert (clean_ciphers (findUserKeys usrs'') x4 = clean_ciphers (findUserKeys x2) x4
              /\ clean_messages (findUserKeys usrs'') x7 = clean_messages (findUserKeys x2) x7
              /\ clean_users (findUserKeys usrs'') usrs'' =
                clean_users (findUserKeys x2) x2 $+ (x, {| key_heap := clean_key_permissions (findUserKeys x2) x6
                                                         ; protocol := x9
                                                         ; msg_heap := clean_messages (findUserKeys x2) x7
                                                         ; c_heap := x8 |})
              /\ clean_adv x3 (findUserKeys usrs'') b = clean_adv x3 (findUserKeys users) b
              /\ clean_keys (findUserKeys usrs'') x5 = clean_keys (findUserKeys x2) x5 ).
        eapply honest_labeled_step_nochange_clean_ciphers_users_messages; eauto.
        split_ands.

        f_equal; auto.
    Qed.

    Hint Resolve dishonest_cipher_cleaned.

    Lemma  adv_step_implies_no_new_ciphers_after_cleaning :
      forall {A B C} cs cs' lbl (usrs usrs' : honest_users A) (adv adv' : user_data B)
                gks gks' ks' qmsgs' mycs' bd bd',
        step_user lbl None bd bd'
        -> forall (cmd : user_cmd C) honestk cs__s,
            bd = (usrs, adv, cs, gks, adv.(key_heap), adv.(msg_heap), adv.(c_heap), cmd)
          -> honestk = findUserKeys usrs
          -> adv_no_honest_keys (findUserKeys usrs) adv.(key_heap)
          -> cs__s = clean_ciphers honestk cs
          -> forall cmd' honestk' cs__s',
                bd' = (usrs', adv', cs', gks', ks', qmsgs', mycs', cmd')
              -> honestk' = findUserKeys usrs'
              -> cs__s' = clean_ciphers honestk' cs'
              -> cs__s = cs__s'.
    Proof.
      induction 1; inversion 1; inversion 4; intros; subst; eauto;
        erewrite findUserKeys_readd_user_same_keys_idempotent; eauto.
    Qed.

    Lemma adv_step_implies_no_new_keys_after_cleaning :
      forall {A B C} cs cs' lbl (usrs usrs' : honest_users A) (adv adv' : user_data B)
                gks gks' ks' qmsgs' mycs' bd bd',
        step_user lbl None bd bd'
        -> forall (cmd : user_cmd C) honestk gks__s,
            bd = (usrs, adv, cs, gks, adv.(key_heap), adv.(msg_heap), adv.(c_heap), cmd)
          -> honestk = findUserKeys usrs
          -> keys_and_permissions_good gks usrs adv.(key_heap)

          -> gks__s = clean_keys honestk gks
          -> forall cmd' honestk' gks__s',
                bd' = (usrs', adv', cs', gks', ks', qmsgs', mycs', cmd')
              -> honestk' = findUserKeys usrs'
              -> gks__s' = clean_keys honestk' gks'
              -> gks__s = gks__s'.
    Proof.
      induction 1; inversion 1; inversion 4; intros; subst; eauto;
        autorewrite with find_user_keys; eauto; clean_context.

      - apply map_eq_Equal; unfold Equal; intros.
        unfold keys_and_permissions_good in H13; split_ands.
          assert (permission_heap_good gks (findUserKeys usrs'))
            by eauto using users_permission_heaps_good_merged_permission_heaps_good;
            clear H0 H1 H2.
        assert (findUserKeys usrs' $? k_id = None).
          cases (findUserKeys usrs' $? k_id); trivial;
            specialize (H3 _ _ Heq); split_ex; contra_map_lookup.

        cases (clean_keys (findUserKeys usrs') gks $? y); symmetry.
        + apply clean_keys_inv in Heq; split_ands.
          apply clean_keys_keeps_honest_key; eauto.
          destruct (k_id ==n y); subst; clean_map_lookups; eauto.
        + cases (findUserKeys usrs' $? y).
          * specialize (H3 _ _ Heq0); split_ex.
            eapply clean_keys_inv' in Heq; eauto.
            eapply clean_keys_drops_dishonest_key; eauto.
            destruct (k_id ==n y); subst; clean_map_lookups; eauto.
          * destruct (k_id ==n y); subst.
            ** eapply clean_keys_drops_dishonest_key; clean_map_lookups; eauto.
            ** cases (gks $? y).
               *** eapply clean_keys_drops_dishonest_key; clean_map_lookups; eauto.
               *** eapply clean_keys_adds_no_keys; clean_map_lookups; eauto.
      - apply map_eq_Equal; unfold Equal; intros.
        unfold keys_and_permissions_good in H13; split_ands.
          assert (permission_heap_good gks (findUserKeys usrs'))
            by eauto using users_permission_heaps_good_merged_permission_heaps_good;
            clear H0 H1 H2.
        assert (findUserKeys usrs' $? k_id = None).
          cases (findUserKeys usrs' $? k_id); trivial;
            specialize (H3 _ _ Heq); split_ex; contra_map_lookup.

        cases (clean_keys (findUserKeys usrs') gks $? y); symmetry.
        + apply clean_keys_inv in Heq; split_ands.
          apply clean_keys_keeps_honest_key; eauto.
          destruct (k_id ==n y); subst; clean_map_lookups; eauto.
        + cases (findUserKeys usrs' $? y).
          * specialize (H3 _ _ Heq0); split_ex.
            eapply clean_keys_inv' in Heq; eauto.
            eapply clean_keys_drops_dishonest_key; eauto.
            destruct (k_id ==n y); subst; clean_map_lookups; eauto.
          * destruct (k_id ==n y); subst.
            ** eapply clean_keys_drops_dishonest_key; clean_map_lookups; eauto.
            ** cases (gks $? y).
               *** eapply clean_keys_drops_dishonest_key; clean_map_lookups; eauto.
               *** eapply clean_keys_adds_no_keys; clean_map_lookups; eauto.

    Qed.

    Lemma adv_step_implies_no_user_impact_after_cleaning :
      forall {A B C} cs cs' lbl (usrs usrs' : honest_users A) (adv adv' : user_data B)
                gks gks' ks' qmsgs' mycs' bd bd',
        step_user lbl None bd bd'
        -> forall (cmd : user_cmd C) honestk usrs__s,
            bd = (usrs, adv, cs, gks, adv.(key_heap), adv.(msg_heap), adv.(c_heap), cmd)
          -> honestk = findUserKeys usrs
          -> adv_no_honest_keys (findUserKeys usrs) adv.(key_heap)
          -> usrs__s = clean_users honestk usrs
          -> forall cmd' honestk' usrs__s',
                bd' = (usrs', adv', cs', gks', ks', qmsgs', mycs', cmd')
              -> honestk' = findUserKeys usrs'
              -> usrs__s' = clean_users honestk' usrs'
              -> usrs__s = usrs__s'.
    Proof.
      induction 1; inversion 1; inversion 4; intros; subst; eauto.

      (* Send *)
      autorewrite with find_user_keys.

      rewrite clean_users_add_pull; simpl.
      apply map_eq_Equal; unfold Equal; intros.
      cases (y ==n rec_u_id); subst; clean_map_lookups; eauto.
      clear H6 H18.

      erewrite clean_users_cleans_user; eauto; f_equal.
      cases (msg_honestly_signed (findUserKeys usrs) msg);
        eauto using clean_messages_drops_not_honestly_signed.

      exfalso.
      unfold msg_honestly_signed in Heq; destruct msg; try discriminate;
        simpl in *.


      admit.

    Admitted.

    Lemma adv_step_stays_in_R :
      forall {A B} (U__i : IdealWorld.universe A) (U__r : universe A B) (R : simpl_universe A -> IdealWorld.universe A -> Prop)
        (cmd : user_cmd B) lbl (usrs : honest_users A) (adv : user_data B) cs gks ks qmsgs mycs,
        step_user lbl None
                  (build_data_step U__r U__r.(adversary))
                  (usrs, adv, cs, gks, ks, qmsgs, mycs, cmd)
        -> R (strip_adversary U__r) U__i
        (* -> universe_ok U__r *)
        -> keys_and_permissions_good U__r.(all_keys) U__r.(users) U__r.(adversary).(key_heap)
        -> adv_no_honest_keys (findUserKeys (users U__r)) (key_heap (adversary U__r))
        -> R (strip_adversary (buildUniverseAdv usrs cs gks {| key_heap := ks
                                                            ; protocol := cmd
                                                            ; msg_heap := qmsgs
                                                            ; c_heap   := mycs |})) U__i.
    Proof.
      intros.
      unfold buildUniverseAdv, strip_adversary, build_data_step in *; subst; simpl.

      Hint Resolve
           adv_step_implies_no_user_impact_after_cleaning
           adv_step_implies_no_new_keys_after_cleaning
           adv_step_implies_no_new_ciphers_after_cleaning.

      (* some rewrites to get the goal matching the R assumption *)
      match goal with
      | [ H : R {| s_users := ?us ; s_all_ciphers := ?cs ; s_all_keys := ?ks |} _
          |- R {| s_users := ?us' ; s_all_ciphers := ?cs' ; s_all_keys := ?ks' |} _ ] =>
        assert (cs = cs') as CS by eauto;
          assert (us = us') as US by eauto;
          assert (ks = ks') as KS by eauto
      end;
        rewrite <- CS, <- US, <- KS;
        trivial.
    Qed.

    Lemma honest_silent_step_adv_univ_enc_ciphers_ok' :
      forall {A B C} cs cs' u_id suid lbl (usrs usrs' : honest_users A) (adv adv' : user_data B)
                gks gks' ks ks' qmsgs qmsgs' mycs mycs' bd bd',
        step_user lbl suid bd bd'
        -> suid = Some u_id
        -> forall (cmd : user_cmd C),
          bd = (usrs, adv, cs, gks, ks, qmsgs, mycs, cmd)
          -> encrypted_ciphers_ok (findUserKeys usrs) cs gks
          -> user_cipher_queues_ok cs (findUserKeys usrs) usrs
          -> keys_and_permissions_good gks usrs adv.(key_heap)
          -> lbl = Silent
          -> forall cmd' usrs'',
              bd' = (usrs', adv', cs', gks', ks', qmsgs', mycs', cmd')
              -> forall cmdc cmdc' honestk',
                usrs $? u_id = Some {| key_heap := ks ; msg_heap := qmsgs ; protocol := cmdc ; c_heap := mycs |}
                -> usrs'' = usrs' $+ (u_id, {| key_heap := ks'; protocol := cmdc'; msg_heap := qmsgs' ; c_heap := mycs' |})
                -> honestk' = findUserKeys usrs''
                -> encrypted_ciphers_ok honestk' (clean_ciphers honestk' cs') gks'
                -> encrypted_ciphers_ok honestk' cs' gks'.
    Proof.
      induction 1; inversion 2; inversion 5; intros; subst;
        try discriminate;
        eauto 2;
        autorewrite with find_user_keys in *;
        eauto.

      - rewrite clean_ciphers_keeps_added_honest_cipher in H35; simpl; eauto.
        eapply Forall_natmap_split in H35; auto; split_ands.
        econstructor; eauto.
        + assert ( (findUserKeys usrs') $? k__signid = Some true) by eauto.
          invert H7; try contradiction.
          eapply SigEncCipherHonestSignedEncKeyHonestOk; eauto.
          unfold msgCiphersSignedOk in *.
          rewrite Forall_forall in *; intros.
          specialize (H25 _ H7).
          unfold msgCipherOk in *; destruct x; intuition idtac.
<<<<<<< HEAD
          destruct m; eauto.
          * split_ex.
=======
          destruct c; eauto.
          * destruct H12. destruct H12.
>>>>>>> c94cf68e
            repeat eexists.
            cases (c_id ==n msg_id); subst; clean_map_lookups; eauto.
            rewrite <- find_mapsto_iff in H9; rewrite clean_ciphers_mapsto_iff in H9; split_ands; auto.
            rewrite find_mapsto_iff in H9; auto.
          * cases (c_id ==n sig); subst; clean_map_lookups; eauto.
            rewrite <- find_mapsto_iff in H9; rewrite clean_ciphers_mapsto_iff in H9; split_ands; auto.
            rewrite find_mapsto_iff in H9; auto.
        + apply encrypted_ciphers_ok_addnl_cipher; auto.

      - user_cipher_queues_prop.
        encrypted_ciphers_prop.
        rewrite merge_keys_addnl_honest; eauto.

      - rewrite clean_ciphers_keeps_added_honest_cipher in H31; simpl; eauto.
        eapply Forall_natmap_split in H31; auto; split_ands.
        assert (findUserKeys usrs' $? k_id = Some true) by eauto.
        invert H3; try contradiction.
        econstructor; eauto.
        + econstructor; eauto.
          unfold msgCiphersSignedOk in *.
          rewrite Forall_forall in *; intros.
          specialize (H14 _ H3).
          unfold msgCipherOk in *; destruct x; intuition idtac.
<<<<<<< HEAD
          destruct m; eauto.
          * split_ex.
=======
          destruct c; eauto.
          * destruct H8. destruct H8.
>>>>>>> c94cf68e
            repeat eexists.
            cases (c_id ==n msg_id); subst; clean_map_lookups; eauto.
            rewrite <- find_mapsto_iff in H5; rewrite clean_ciphers_mapsto_iff in H5; split_ands; auto.
            rewrite find_mapsto_iff in H5; eauto.
          * cases (c_id ==n sig); subst; clean_map_lookups; eauto.
            rewrite <- find_mapsto_iff in H5; rewrite clean_ciphers_mapsto_iff in H5; split_ands; auto.
            rewrite find_mapsto_iff in H5; auto.
        + eapply encrypted_ciphers_ok_addnl_cipher; auto.

      - clean_context.
        assert (permission_heap_good gks (findUserKeys usrs'))
          by (unfold keys_and_permissions_good in *; split_ands; eauto using users_permission_heaps_good_merged_permission_heaps_good).
        eapply encrypted_ciphers_ok_addnl_honest_key; simpl; eauto.
        unfold permission_heap_good in *.
        cases (findUserKeys usrs' $? k_id); clean_map_lookups; eauto.
        specialize (H0 _ _ Heq); split_ex; contra_map_lookup.

      - clean_context.
        assert (permission_heap_good gks (findUserKeys usrs'))
          by (unfold keys_and_permissions_good in *; split_ands; eauto using users_permission_heaps_good_merged_permission_heaps_good).
        eapply encrypted_ciphers_ok_addnl_honest_key; simpl; eauto.
        unfold permission_heap_good in *.
        cases (findUserKeys usrs' $? k_id); clean_map_lookups; eauto.
        specialize (H0 _ _ Heq); split_ex; contra_map_lookup.
    Qed.

    Lemma clean_ciphers_eq_absurd :
      forall cs honestk c_id c,
        ~ In c_id cs
        -> clean_ciphers honestk cs = clean_ciphers honestk cs $+ (c_id, c)
        -> False.
    Proof.
      intros.
      assert (Equal (clean_ciphers honestk cs) (clean_ciphers honestk cs $+ (c_id, c))) by (rewrite <- H0; apply Equal_refl).
      unfold Equal in H1; specialize (H1 c_id).
      clean_map_lookups; rewrite clean_ciphers_no_new_ciphers in H1; symmetry in H1; auto; clean_map_lookups.
    Qed.

    Hint Resolve clean_ciphers_eq_absurd.

    Ltac new_key_not_in_honestk :=
      repeat
          match goal with
          | [ H : keys_and_permissions_good ?global_keys ?honusrs _ |- _ ] =>
            assert (permission_heap_good global_keys (findUserKeys honusrs))
              by (unfold keys_and_permissions_good in *; split_ands; eauto using users_permission_heaps_good_merged_permission_heaps_good);
            clear H
          | [ H1 : findUserKeys ?honusrs $? ?kid = Some _
            , H2 : permission_heap_good ?global_keys (findUserKeys ?honusrs)
            |- ~ In ?kid (findUserKeys ?honusrs) ] =>
            specialize (H2 _ _ H1); split_ex; contra_map_lookup
          | [ H1 : ?global_keys $? ?kid = None
            , H2 : permission_heap_good ?global_keys (findUserKeys ?honusrs)
            |- ~ In ?kid (findUserKeys ?honusrs) ] =>
            cases (findUserKeys honusrs $? kid); clean_map_lookups; eauto 2
          end.

    Lemma honest_silent_step_adv_univ_enc_ciphers_ok'' :
      forall {A B C} cs cs' u_id suid lbl (usrs usrs' : honest_users A) (adv adv' : user_data B)
                b gks gks' ks ks' qmsgs qmsgs' mycs mycs' bd bd',
        step_user lbl suid bd bd'
        -> suid = Some u_id
        -> forall (cmd : user_cmd C),
          bd = (usrs, adv, cs, gks, ks, qmsgs, mycs, cmd)
          -> encrypted_ciphers_ok (findUserKeys usrs) cs gks
          -> user_cipher_queues_ok cs (findUserKeys usrs) usrs
          -> keys_and_permissions_good gks usrs adv.(key_heap)
          -> lbl = Silent
          -> forall cmd' usrs'',
              bd' = (usrs', adv', cs', gks', ks', qmsgs', mycs', cmd')
              -> forall cmdc cmdc' honestk' U__r U__r',
                usrs $? u_id = Some {| key_heap := ks ; msg_heap := qmsgs ; protocol := cmdc ; c_heap := mycs |}
                -> usrs'' = usrs' $+ (u_id, {| key_heap := ks'; protocol := cmdc'; msg_heap := qmsgs' ; c_heap := mycs' |})
                -> honestk' = findUserKeys usrs''
                -> U__r = buildUniverse usrs adv cs gks u_id {| key_heap := ks ; msg_heap := qmsgs ; protocol := cmdc ; c_heap := mycs |}
                -> U__r' = buildUniverse usrs' adv' cs' gks' u_id {| key_heap := ks' ; msg_heap := qmsgs' ; protocol := cmdc' ; c_heap := mycs' |}
                -> strip_adversary_univ U__r b = strip_adversary_univ U__r' b
                -> encrypted_ciphers_ok honestk' cs' gks'.
    Proof.
      induction 1; inversion 2; inversion 5; unfold strip_adversary; intros; subst; simpl in *;
        try discriminate;
        eauto 2;
        autorewrite with find_user_keys in *;
        eauto; clean_context.

      - exfalso; invert H37.
        erewrite clean_ciphers_added_honest_cipher_not_cleaned in H9; eauto.
        2: simpl; econstructor; rewrite findUserKeys_readd_user_same_keys_idempotent'; eauto.
        rewrite !findUserKeys_readd_user_same_keys_idempotent' in H9; eauto.

      - invert H37.
        user_cipher_queues_prop.
        encrypted_ciphers_prop.
        rewrite merge_keys_addnl_honest; eauto.

      - exfalso; invert H33.
        erewrite clean_ciphers_added_honest_cipher_not_cleaned in H5; eauto.
        2: simpl; econstructor; rewrite findUserKeys_readd_user_same_keys_idempotent'; eauto.
        rewrite !findUserKeys_readd_user_same_keys_idempotent' in H5; eauto.

      - eapply encrypted_ciphers_ok_addnl_honest_key; eauto; simpl; new_key_not_in_honestk.
      - eapply encrypted_ciphers_ok_addnl_honest_key; eauto; simpl; new_key_not_in_honestk.

    Qed.

    Lemma silent_step_advuniv_implies_univ_ok :
      forall {A B} (U U' : universe A B) (U__i : IdealWorld.universe A) (R : simpl_universe A -> IdealWorld.universe A -> Prop) lbl b,
        step_universe U lbl U'
        -> lbl = Silent
        -> adv_universe_ok U
        -> R (peel_adv (strip_adversary_univ U b)) U__i
        -> simulates_universe_ok R
        -> universe_ok U
        -> universe_ok U'.
     Proof.
       intros.
       rewrite peel_strip_univ_eq_strip_adv in H2.
       eapply H3; eauto.
     Qed.

  End RealWorldLemmas.

  Hint Constructors RealWorld.step_user.

  Hint Extern 1 (rstepSilent _ (strip_adversary _)) => 
    unfold RealWorld.buildUniverse, RealWorld.buildUniverseAdv, strip_adversary, RealWorld.findUserKeys;
      simpl.

  Hint Extern 1 (rstepSilent _ _) => eapply RealWorld.StepUser.
  Hint Extern 1 (RealWorld.step_user _ _ (RealWorld.build_data_step _ _) _) =>
    progress unfold RealWorld.build_data_step.

  Hint Extern 1 (RealWorld.step_user _ _ (_, _, _ , RealWorld.protocol _) _) => 
    match goal with
    | [ H : _ = RealWorld.protocol _ |- _ ] => rewrite <- H
    end.

  Hint Extern 1 (_ = _) => progress m_equal.
  Hint Extern 1 (_ = _) => progress f_equal.
  Hint Extern 1 (_ = _) =>
    progress unfold RealWorld.build_data_step, RealWorld.buildUniverse; simpl.
  Hint Extern 1 (_ = _) =>
    match goal with
    | [ H : RealWorld.adversary _ = _ |- _ ] => rewrite <- H
    end.
  Hint Extern 1 (_ = RealWorld.adversary _) => solve [ symmetry ; assumption ].

  Lemma simulates_with_adversary_silent :
    forall {A B} (U__ra : RealWorld.universe A B) (U__i : IdealWorld.universe A)
            (R : RealWorld.simpl_universe A -> IdealWorld.universe A -> Prop) (b : B),
      simulates_silent_step (lameAdv b) R
      -> simulates_universe_ok R
      -> universe_ok U__ra
      -> adv_universe_ok U__ra
      -> R (RealWorld.peel_adv (strip_adversary_univ U__ra b)) U__i
      -> forall U__ra',
          rstepSilent U__ra U__ra'
          -> exists U__i', istepSilent ^* U__i U__i'
                 (* /\ universe_ok U__ra' *)
                 /\ R (strip_adversary U__ra') U__i'.
  Proof.
    intros.

    assert (universe_ok (strip_adversary_univ U__ra b))
      as STRIP_UNIV_OK
        by (eauto using ok_universe_strip_adversary_still_ok).

    assert (adv_universe_ok U__ra) as AOK by assumption;
      unfold adv_universe_ok in AOK; split_ands.

    assert (adv_universe_ok (strip_adversary_univ U__ra b))
      as STRIP_ADV_UNIV_OK
      by eauto using ok_adv_universe_strip_adversary_still_ok.

    assert (universe_ok U__ra')
      by (eauto using silent_step_advuniv_implies_univ_ok).

    match goal with
    | [ H : rstepSilent _ _ |- _ ] => invert H
    end.

    (* Honest step *)
    - remember (RealWorld.buildUniverse usrs adv cs gks u_id
                                        {| RealWorld.key_heap := ks ; RealWorld.msg_heap := qmsgs ; RealWorld.protocol := cmd |})
               as U__ra'.

      (* pose proof (silent_honest_step_advuniv_implies_stripped_univ_step_or_none b H0 H5 H9 H10 HeqU__ra'). *)
      pose proof (silent_honest_step_advuniv_implies_stripped_univ_step_or_none b H1 H2 H6 H12 H13 HeqU__ra' H11); split_ors.

      + assert (lameAdv b (RealWorld.adversary (strip_adversary_univ U__ra b)))
          as LAME by (unfold lameAdv, strip_adversary_univ; simpl; trivial).
        specialize (H _ _ H3 STRIP_UNIV_OK STRIP_ADV_UNIV_OK LAME _ H4).
        repeat match goal with
               | [ H : exists _, _ |- _ ] => destruct H
               | [ H : _ /\ _ |- _ ] => destruct H
               end.

        eexists; eauto.

      + exists U__i; intuition idtac; eauto.
        destruct U__ra; destruct U__ra'; simpl in *.
        unfold strip_adversary_univ in *; unfold strip_adversary in *; simpl in *.
        invert H4; auto.
        assert (clean_users (RealWorld.findUserKeys users) users = clean_users (RealWorld.findUserKeys users0) users0)
          as CLEAN_USERS by (unfold clean_users, map; auto).
        rewrite <- CLEAN_USERS; auto.

    (* Adversary step *)
    - exists U__i; intuition auto.
      eapply adv_step_stays_in_R; eauto.

  Qed.

<<<<<<< HEAD

  Lemma stripped_action_matches_then_action_matches :
    forall honestk a__r a__i,
      action_matches (strip_action honestk a__r) a__i
      -> action_matches a__r a__i.
  Proof.
    intros.
    unfold strip_action in H.
    invert H; destruct a__r; try discriminate.
    invert H0; econstructor; eauto.
    invert H0.
    eapply Out; eauto.
  Qed.

  Hint Resolve stripped_action_matches_then_action_matches.
=======
  Lemma action_matches_strip :
    forall {A B} (U__ra : RealWorld.universe A B) (U__i : IdealWorld.universe A) a__r a__i b,
      action_matches a__r (strip_adversary_univ U__ra b) a__i U__i
      -> action_matches a__r U__ra a__i U__i.
  Proof.
  Admitted.

  Hint Resolve action_matches_strip.
>>>>>>> c94cf68e

  Lemma simulates_with_adversary_labeled :
    forall {A B} (U__ra : RealWorld.universe A B) (U__i : IdealWorld.universe A)
            (R : RealWorld.simpl_universe A -> IdealWorld.universe A -> Prop) (b : B),
      simulates_labeled_step (lameAdv b) R
      -> simulates_labeled_step_safe R
      -> R (RealWorld.peel_adv (strip_adversary_univ U__ra b)) U__i
      -> universe_ok U__ra
      -> adv_universe_ok U__ra
      -> forall a__r U__ra',
          RealWorld.step_universe U__ra (Action a__r) U__ra'
          -> exists (a__i : IdealWorld.action) (U__i' U__i'' : IdealWorld.universe A),
            (istepSilent) ^* U__i U__i'
            /\ IdealWorld.lstep_universe U__i' (Action a__i) U__i''
            /\ action_matches a__r U__ra a__i U__i'
            /\ R (strip_adversary U__ra') U__i''.
  Proof.
    intros.

    assert (universe_ok (strip_adversary_univ U__ra b))
      as STRIP_UNIV_OK
        by (eauto using ok_universe_strip_adversary_still_ok).

    assert (adv_universe_ok (strip_adversary_univ U__ra b))
      as STRIP_ADV_UNIV_OK
      by eauto using ok_adv_universe_strip_adversary_still_ok.
    unfold adv_universe_ok in H3; split_ands.

    assert (RealWorld.step_universe (strip_adversary_univ U__ra b)
                                    (Action (strip_action (RealWorld.findUserKeys U__ra.(RealWorld.users)) a__r))
                                    (strip_adversary_univ U__ra' b))
      as UNIV_STEP.
    eapply labeled_honest_step_advuniv_implies_stripped_univ_step; eauto.

    assert (lameAdv b (RealWorld.adversary (strip_adversary_univ U__ra b)))
      as LAME by (unfold lameAdv, strip_adversary_univ; simpl; trivial).

    specialize (H _ _ H1 STRIP_UNIV_OK STRIP_ADV_UNIV_OK LAME _ _ UNIV_STEP).
    repeat match goal with
           | [ H : exists _, _ |- _ ] => destruct H
           | [ H : _ /\ _ |- _ ] => destruct H
           end.
    do 3 eexists; intuition idtac; eauto.
  Qed.

  Definition universe_starts_ok {A B} (U : RealWorld.universe A B) :=
    let honestk := RealWorld.findUserKeys U.(RealWorld.users)
    in Forall_natmap (fun u => Forall (fun m => msg_filter honestk m = true) u.(RealWorld.msg_heap)
                          /\ (forall k_id kp, u.(RealWorld.key_heap) $? k_id = Some kp -> honestk $? k_id = Some true)) U.(RealWorld.users)
      /\ Forall_natmap (fun c => RealWorld.cipher_honestly_signed honestk c = true) U.(RealWorld.all_ciphers)
      /\ Forall_natmap (fun k => RealWorld.honest_key honestk k.(keyId)) U.(RealWorld.all_keys)
  .

  Lemma clean_honest_messages_idempotent :
    forall msgs honestk,
      Forall (fun m => msg_filter honestk m = true) msgs
      -> clean_messages honestk msgs = msgs.
  Proof.
    induction msgs; eauto; intros.
    invert H.
    simpl.
    rewrite H2.
    rewrite IHmsgs; auto.
  Qed.

  Lemma universe_starts_ok_clean_ciphers_idempotent :
    forall honestk cs,
      Forall_natmap (fun c => RealWorld.cipher_honestly_signed honestk c = true) cs
      -> clean_ciphers honestk cs = cs.
  Proof.
    intros.
    rewrite Forall_natmap_forall in H.
    apply map_eq_Equal; unfold Equal; intros.

    cases (cs $? y); auto.
    - eapply clean_ciphers_keeps_honest_cipher; auto.
      unfold honest_cipher_filter_fn; eauto.
    - apply clean_ciphers_no_new_ciphers; auto.
  Qed.

  Hint Unfold honest_cipher_filter_fn.

  Lemma universe_starts_ok_clean_keys_idempotent :
    forall honestk ks,
      Forall_natmap (fun k => RealWorld.honest_key honestk k.(keyId)) ks
      -> (forall k_id k,
            ks $? k_id = Some k
            -> keyId k = k_id)
      -> clean_keys honestk ks = ks.
  Proof.
    intros.
    rewrite Forall_natmap_forall in H.
    apply map_eq_Equal; unfold Equal; intros.
    cases (ks $? y); eauto using clean_keys_adds_no_keys.
    eapply clean_keys_keeps_honest_key; eauto.
    specialize (H _ _ Heq); invert H.
    specialize (H0 _ _ Heq).
    unfold honest_key_filter_fn; rewrite H0 in H1; context_map_rewrites; trivial.
  Qed.

  Lemma universe_starts_ok_clean_key_permissions_idempotent :
    forall honestk perms,
      (forall k_id kp, perms $? k_id = Some kp -> honestk $? k_id = Some true)
      -> clean_key_permissions honestk perms = perms.
  Proof.
    intros.
    apply map_eq_Equal; unfold Equal; intros.
    cases (perms $? y); eauto using clean_key_permissions_adds_no_permissions.
    assert (honestk $? y = Some true) as HONK by eauto.
    eapply clean_key_permissions_keeps_honest_permission; eauto; unfold honest_perm_filter_fn; context_map_rewrites; trivial.
  Qed.

  Lemma universe_starts_ok_clean_users_idempotent :
    forall {A} (usrs : RealWorld.honest_users A) honestk,
      honestk = RealWorld.findUserKeys usrs
      -> Forall_natmap (fun u => Forall (fun m => msg_filter honestk m = true) u.(RealWorld.msg_heap)
                           /\ (forall k_id kp, u.(RealWorld.key_heap) $? k_id = Some kp -> honestk $? k_id = Some true)) usrs
      -> clean_users honestk usrs = usrs.
  Proof.
    intros.
    rewrite Forall_natmap_forall in *.
    apply map_eq_Equal; unfold Equal, clean_users; intros; rewrite map_o.
    cases (usrs $? y); auto.
    specialize (H0 _ _ Heq); split_ands.
    destruct u; simpl in *.
    f_equal; f_equal; eauto using clean_honest_messages_idempotent
                                , universe_starts_ok_clean_key_permissions_idempotent.
  Qed.

  Lemma simulates_start_ok_adding_adversary :
    forall {A B} (U__r U__ra: RealWorld.universe A B) (U__i : IdealWorld.universe A)
      (R : RealWorld.simpl_universe A -> IdealWorld.universe A -> Prop) b advcode,
        lameAdv b U__r.(RealWorld.adversary)
      -> U__ra = add_adversary U__r advcode
      -> R (RealWorld.peel_adv U__r) U__i
      -> universe_ok U__r
      -> adv_universe_ok U__r
      -> universe_starts_ok U__r
      -> R (strip_adversary U__ra) U__i
      /\ universe_ok U__ra
      /\ adv_universe_ok U__ra.
  Proof.
    intros.
    unfold universe_ok, adv_universe_ok, lameAdv, RealWorld.peel_adv in *; split_ands; subst; simpl in *.
    destruct U__r; destruct adversary; simpl in *.
    intuition eauto.

    unfold strip_adversary; subst; simpl.

    unfold universe_starts_ok in *;
      split_ands.
    rewrite clean_ciphers_idempotent
          , universe_starts_ok_clean_keys_idempotent
          , universe_starts_ok_clean_users_idempotent;
      unfold keys_and_permissions_good in *; split_ands;
      auto.
  Qed.

  Lemma strip_adv_simpl_peel_same_as_strip_adv :
    forall {A B} (U : RealWorld.universe A B),
      strip_adversary_simpl (RealWorld.peel_adv U) = strip_adversary U.
  Proof.
    unfold strip_adversary, strip_adversary_simpl, RealWorld.peel_adv; intros.
    trivial.
  Qed.

  Lemma strip_adv_simpl_strip_adv_idempotent :
    forall {A B} (U : RealWorld.universe A B),
      strip_adversary_simpl (strip_adversary U) = strip_adversary U.
  Proof.
    unfold strip_adversary_simpl, strip_adversary; simpl; intros.
    f_equal; eauto using clean_users_idempotent'
                       , clean_keys_ok_extra_user_cleaning
                       , clean_ciphers_ok_extra_user_cleaning.
  Qed.

  Theorem simulates_ok_with_adversary :
    forall {A B} (U__r : RealWorld.universe A B) (U__i : IdealWorld.universe A) (b : B),
        U__r <| U__i \ lameAdv b
      -> lameAdv b U__r.(RealWorld.adversary)
      -> universe_starts_ok U__r
      -> universe_ok U__r
      -> adv_universe_ok U__r
      -> forall U__ra advcode,
          U__ra = add_adversary U__r advcode
          -> U__ra <| U__i \ @awesomeAdv B.
    intros.
    inversion H as [R SIM].
    inversion SIM as [H__silent H__l].
    inversion H__l as [H__loud H__s]; clear H__l.
    inversion H__s as [H__univok H__o]; clear H__s.
    inversion H__o as [H__advsafe H__o']; clear H__o.
    inversion H__o' as [R__start OK__start]; clear H__o'.

    unfold refines.
    exists (fun ur ui => R (strip_adversary_simpl ur) ui); unfold simulates.

    Hint Resolve
         simulates_with_adversary_silent
         simulates_with_adversary_labeled
         (* simulates_labeled_step_adversary_safe *)
         simulates_start_ok_adding_adversary
    .

    unfold simulates_silent_step, simulates_labeled_step, simulates_universe_ok, simulates_labeled_step_safe.
    assert (R (strip_adversary U__ra) U__i /\ universe_ok U__ra /\ adv_universe_ok U__ra) by eauto.

    intuition idtac.
    - rewrite strip_adv_simpl_peel_same_as_strip_adv in *.
      eapply simulates_with_adversary_silent with (b0 := b); eauto.

    - eapply simulates_with_adversary_labeled; eauto.

    - eapply H__univok; eauto.
      rewrite <- strip_adv_simpl_strip_adv_idempotent; eassumption.

    - eapply  H__advsafe; eauto.
      rewrite <- strip_adv_simpl_strip_adv_idempotent; eassumption.
  Qed.

  Print Assumptions simulates_ok_with_adversary.

End SingleAdversarySimulates.

Inductive rCouldGenerate : forall {A B},
    RealWorld.universe A B -> list RealWorld.action -> Prop :=
| RCgNothing : forall A B (U : RealWorld.universe A B),
    rCouldGenerate U []
| RCgSilent : forall A B (U U' : RealWorld.universe A B) acts,
      rstepSilent U U'
    -> rCouldGenerate U' acts
    -> rCouldGenerate U acts
| RCgLabeled : forall A B (U U' : RealWorld.universe A B) acts a,
      RealWorld.step_universe U (Action a) U'
    -> rCouldGenerate U' acts
    -> rCouldGenerate U (a :: acts)
.

Inductive iCouldGenerate : forall {A},
    IdealWorld.universe A -> list IdealWorld.action -> Prop :=
| ICgNothing : forall A (U : IdealWorld.universe A),
    iCouldGenerate U []
| ICgSilent : forall A (U U' : IdealWorld.universe A) acts,
      istepSilent U U'
    -> iCouldGenerate U' acts
    -> iCouldGenerate U acts
| ICgLabeled : forall A (U U' : IdealWorld.universe A) acts a,
      IdealWorld.lstep_universe U (Action a) U'
    -> iCouldGenerate U' acts
    -> iCouldGenerate U (a :: acts)
.

Hint Constructors rCouldGenerate iCouldGenerate.

Lemma ideal_multi_silent_stays_could_generate :
  forall {A} (U__i U__i' : IdealWorld.universe A),
      istepSilent ^* U__i U__i'
      -> forall acts__i,
        iCouldGenerate U__i' acts__i
      -> iCouldGenerate U__i acts__i.
Proof.
  induction 1; intros; eauto.
Qed.

Hint Resolve ideal_multi_silent_stays_could_generate.

Inductive traceMatches : list RealWorld.action -> list IdealWorld.action -> Prop :=
| TrMatchesNothing :
    traceMatches [] []
| TrMatchesLabel : forall {A B}(U__r : RealWorld.universe A B) (U__i : IdealWorld.universe A) a__r acts__r a__i acts__i,
      rCouldGenerate U__r (a__r :: acts__r)
    -> iCouldGenerate U__i (a__i :: acts__i)
    -> traceMatches acts__r acts__i
    -> action_matches a__r U__r a__i U__i
    -> traceMatches (a__r :: acts__r) (a__i :: acts__i)
.

Hint Constructors traceMatches.
Hint Resolve
     silent_step_adv_univ_implies_adv_universe_ok
     labeled_step_adv_univ_implies_adv_universe_ok.

Lemma simulates_could_generate :
  forall A B (R : RealWorld.simpl_universe A -> IdealWorld.universe A -> Prop),
      simulates_silent_step (awesomeAdv (B:=B)) R
    -> simulates_labeled_step (awesomeAdv (B:=B)) R
    -> simulates_universe_ok R
    -> simulates_labeled_step_safe R
    -> forall (U__r : RealWorld.universe A B) acts__r,
        universe_ok U__r
        -> adv_universe_ok U__r
        -> rCouldGenerate U__r acts__r
        -> forall U__i,
            R (RealWorld.peel_adv U__r) U__i
            -> exists acts__i,
                iCouldGenerate U__i acts__i
              /\ traceMatches acts__r acts__i.
Proof.
  induction 7; intros; intuition eauto.

  - assert (awesomeAdv (RealWorld.adversary U)) as AWE by (unfold awesomeAdv; trivial).

    generalize (H _ _ H7 H3 H4 AWE _ H5); intro STEPPED;
      destruct STEPPED as [U__i' STEPPED]; split_ands.

    eapply IHrCouldGenerate in H9; eauto.
    split_ex; split_ands; eexists; eauto.
    eapply H1; eauto.
    admit.

  - assert (awesomeAdv (RealWorld.adversary U)) as AWE by (unfold awesomeAdv; trivial).

    generalize (H0 _ _ H7 H3 H4 AWE _ _ H5); intro STEPPED;
      split_ex; split_ands.

    eapply IHrCouldGenerate in H11; eauto.
    split_ex; split_ands.
    exists (x :: x2); intuition eauto.
    eapply H1; eauto.
    admit.

    eapply labeled_step_adv_univ_implies_adv_universe_ok; eauto.
    eapply H2; eauto.
    admit.

Admitted.

Theorem refines_could_generate :
  forall A B (U__r : RealWorld.universe A B) (U__i : IdealWorld.universe A) (b : B),
    U__r <| U__i \ lameAdv b
    -> lameAdv b U__r.(RealWorld.adversary)
    -> universe_starts_ok U__r
    -> forall U__ra advcode acts__r,
      U__ra = add_adversary U__r advcode
      -> rCouldGenerate U__ra acts__r
      -> exists acts__i,
          iCouldGenerate U__i acts__i
        /\ traceMatches acts__r acts__i.
Proof.
  intros.
  assert (U__ra <| U__i \ @awesomeAdv B) by 
      (unfold refines, simulates in *;
       split_ex; split_ands; eapply simulates_ok_with_adversary; eauto;
       unfold refines, simulates; eexists; intuition eauto).

  unfold refines, simulates in *; split_ex; split_ands.
  eapply simulates_could_generate; eauto.
Qed.<|MERGE_RESOLUTION|>--- conflicted
+++ resolved
@@ -269,15 +269,9 @@
   Qed.
 
   Lemma msgCiphersSigned_after_msg_keys :
-<<<<<<< HEAD
-    forall {t} (msg : message t) cs honestk msgk,
+    forall {t} (msg : crypto t) cs honestk msgk,
       msgCiphersSignedOk honestk cs msg
       -> msgCiphersSignedOk (honestk $k++ msgk) cs msg.
-=======
-    forall {t} (msg : crypto t) cs honestk msgk,
-      msgCiphersSigned honestk cs msg
-      -> msgCiphersSigned (honestk $k++ msgk) cs msg.
->>>>>>> c94cf68e
   Proof.
     unfold msgCiphersSignedOk, msgCipherOk.
     induction 1; eauto.
@@ -288,7 +282,7 @@
   Qed.
 
   Lemma msgCiphersSigned_new_private_key :
-    forall {t} (msg : message t) cs honestk k_id,
+    forall {t} (msg : crypto t) cs honestk k_id,
       msgCiphersSignedOk honestk cs msg
       -> msgCiphersSignedOk (honestk $+ (k_id,true)) cs msg.
   Proof.
@@ -305,10 +299,10 @@
   (* Step keys and permissions good *)
 
   Lemma keys_and_permissions_good_user_new_pubk :
-    forall {A t} (usrs : honest_users A) gks (msg : message t) u_id u_d ks cmd qmsgs mycs adv_heap,
+    forall {A t} (usrs : honest_users A) gks (msg : crypto t) u_id u_d ks cmd qmsgs mycs adv_heap,
       keys_and_permissions_good gks usrs adv_heap
-      -> (forall (k : NatMap.key) (kp : bool), findKeys msg $? k = Some kp -> gks $? k <> None)
-      -> u_d = {| key_heap := ks $k++ findKeys msg
+      -> (forall (k : NatMap.key) (kp : bool), findKeysCrypto msg $? k = Some kp -> gks $? k <> None)
+      -> u_d = {| key_heap := ks $k++ findKeysCrypto msg
                ; msg_heap := qmsgs
                ; protocol := cmd
                ; c_heap := mycs |}
@@ -321,7 +315,7 @@
 
     permission_heaps_prop.
     unfold permission_heap_good; intros.
-    cases (ks $? k_id); cases (findKeys msg $? k_id); simplify_key_merges1; clean_map_lookups; eauto.
+    cases (ks $? k_id); cases (findKeysCrypto msg $? k_id); simplify_key_merges1; clean_map_lookups; eauto.
     cases (gks $? k_id); eauto.
     exfalso; eauto.
   Qed.
@@ -531,7 +525,7 @@
       unfold permission_heap_good in *; intros.
       cases (key_heap adv' $? k_id); eauto.
       invert H16; split_ands.
-      cases (findKeys msg $? k_id); simplify_key_merges1; try discriminate.
+      cases (findKeysCrypto msg $? k_id); simplify_key_merges1; try discriminate.
       specialize (H3 _ _ Heq0); split_ands; subst.
       cases (gks' $? k_id); try contradiction; eauto.
     - destruct rec_u; simpl in *.
@@ -653,22 +647,14 @@
     induction 1; intros; econstructor; eauto using user_cipher_queue_ok_addnl_pubk.
   Qed.
 
-<<<<<<< HEAD
   Lemma user_cipher_queue_ok_addnl_generated_key :
     forall honestk cs mycs k_id,
       user_cipher_queue_ok cs honestk mycs
       -> user_cipher_queue_ok cs (add_key_perm k_id true honestk) mycs.
-=======
-  Lemma msgCiphersSigned_user_cipher_queue_ok_findCiphers :
-    forall {t} (msg : crypto t) honestk cs,
-      msgCiphersSigned honestk cs msg
-      -> user_cipher_queue_ok cs (honestk $k++ findKeysCrypto msg) (findCiphers msg).
->>>>>>> c94cf68e
   Proof.
     induction 1; intros; econstructor; eauto;
       split_ex; eexists; intuition eauto.
 
-<<<<<<< HEAD
     destruct x0; unfold cipher_honestly_signed in *; simpl; 
       rewrite <- honest_key_honest_keyb in *;
       unfold add_key_perm;
@@ -677,14 +663,6 @@
       end; context_map_rewrites; clean_map_lookups; simpl; eauto;
         cases (honestk $? k_id); clean_map_lookups; auto.
   Qed.
-=======
-    - invert H; simpl in *; split_ands; econstructor.
-      + eexists; intuition eauto.
-        simpl.
-        eapply honest_keyb_true_findKeys in H.
-        unfold honest_keyb; cases (findKeysCrypto msg $? k); simplify_key_merges1; trivial.
-      + eapply IHmsg; eauto.
->>>>>>> c94cf68e
 
   Lemma user_cipher_queues_ok_addnl_global_generated_key :
     forall {A} (usrs : honest_users A) ks cs k_id,
@@ -736,9 +714,9 @@
   Hint Resolve user_cipher_queues_ok_addnl_generated_key user_cipher_queues_ok_addnl_generated_key'.
 
   Lemma msgCiphersSignedOk_user_cipher_queue_ok_findCiphers :
-    forall {t} (msg : message t) honestk cs,
+    forall {t} (msg : crypto t) honestk cs,
       msgCiphersSignedOk honestk cs msg
-      -> user_cipher_queue_ok cs (honestk $k++ findKeys msg) (findCiphers msg).
+      -> user_cipher_queue_ok cs (honestk $k++ findKeysCrypto msg) (findCiphers msg).
   Proof.
     induction msg;
       intros;
@@ -761,13 +739,8 @@
   Lemma user_cipher_queue_ok_add_user :
     forall {t} (msg : crypto t) cs honestk mycs,
       user_cipher_queue_ok cs honestk mycs
-<<<<<<< HEAD
       -> msgCiphersSignedOk honestk cs msg
-      -> user_cipher_queue_ok cs (honestk $k++ findKeys msg) (findCiphers msg ++ mycs).
-=======
-      -> msgCiphersSigned honestk cs msg
       -> user_cipher_queue_ok cs (honestk $k++ findKeysCrypto msg) (findCiphers msg ++ mycs).
->>>>>>> c94cf68e
   Proof.
     induction 1; unfold msgCiphersSignedOk; intros.
     - rewrite app_nil_r; eauto.
@@ -786,13 +759,8 @@
     forall {A t} (usrs usrs' : honest_users A) (msg : crypto t) honestk u_id ks cmd cmd' qmsgs qmsgs' mycs cs,
       user_cipher_queues_ok cs (findUserKeys usrs) usrs
       -> usrs $? u_id = Some {| key_heap := ks; protocol := cmd; msg_heap := qmsgs; c_heap := mycs |}
-<<<<<<< HEAD
       -> msgCiphersSignedOk (findUserKeys usrs) cs msg
-      -> usrs' = usrs $+ (u_id, {| key_heap := ks $k++ findKeys msg; protocol := cmd'; msg_heap := qmsgs'; c_heap := findCiphers msg ++ mycs |})
-=======
-      -> msgCiphersSigned (findUserKeys usrs) cs msg
       -> usrs' = usrs $+ (u_id, {| key_heap := ks $k++ findKeysCrypto msg; protocol := cmd'; msg_heap := qmsgs'; c_heap := findCiphers msg ++ mycs |})
->>>>>>> c94cf68e
       -> honestk = findUserKeys usrs'
       -> user_cipher_queues_ok cs honestk usrs'.
   Proof.
@@ -915,7 +883,6 @@
         user_cipher_queues_prop;
         clean_context; eauto.
 
-<<<<<<< HEAD
     - econstructor; simpl.
       +  econstructor; eauto.
          eexists; clean_map_lookups; intuition eauto.
@@ -935,31 +902,6 @@
         
       + eapply user_cipher_queues_ok_addnl_global_cipher; eauto.
   Qed.
-=======
-    - eapply Forall_natmap_in_prop in H20; eauto. Admitted.
-  (*     assert (findUserKeys usrs' $? k__encid = Some true) by eao using findUserKeys_has_private_key_of_user. *)
-  (*     assert ( user_cipher_queues_ok cs' (findUserKeys usrs') usrs') as UCQOK by assumption. *)
-  (*     eapply Forall_natmap_in_prop in H21; eauto; simpl in *. *)
-  (*     eapply Forall_forall in H21; eauto; invert H21; split_ands; clean_map_lookups. *)
-  (*     simpl in *. unfold honest_keyb in H6. *)
-  (*     cases (findUserKeys usrs' $? k__signid); try discriminate. *)
-  (*     cases b; try discriminate. *)
-  (*     invert H20; try contradiction. *)
-
-  (*     eapply user_cipher_queues_ok_add_user; eauto. *)
-  (*     autorewrite with find_user_keys; trivial. *)
-
-  (*   - assert (user_cipher_queues_ok cs (findUserKeys usrs') usrs') as UCQOK by assumption. *)
-  (*     eapply Forall_natmap_in_prop in H17; eauto. *)
-  (*     assert (findUserKeys usrs' $? k_id = Some true) by eauto using findUserKeys_has_private_key_of_user. *)
-  (*     simpl in *. *)
-  (*     econstructor; simpl. *)
-  (*     + econstructor; eauto. *)
-  (*       eexists; clean_map_lookups; intuition eauto. *)
-  (*       simpl; unfold honest_keyb; context_map_rewrites; trivial. *)
-  (*     + eapply user_cipher_queues_ok_addnl_global_cipher; eauto. *)
-  (* Qed. *)
->>>>>>> c94cf68e
 
   Lemma adv_step_user_cipher_queues_ok :
     forall {A B C} cs cs' lbl (usrs usrs' : honest_users A) (adv adv' : user_data B)
@@ -984,7 +926,7 @@
   (* Message queues ok step *)
 
   Lemma message_no_adv_private_new_keys :
-    forall {t} (msg : message t) honestk pubk,
+    forall {t} (msg : crypto t) honestk pubk,
       message_no_adv_private honestk msg
       -> message_no_adv_private (honestk $k++ pubk) msg.
   Proof.
@@ -994,7 +936,7 @@
   Qed.
 
   Lemma message_no_adv_private_new_honestk :
-    forall {t} (msg : message t) honestk k_id,
+    forall {t} (msg : crypto t) honestk k_id,
       message_no_adv_private honestk msg
       -> message_no_adv_private (honestk $+ (k_id,true)) msg.
   Proof.
@@ -1014,9 +956,8 @@
     unfold message_queue_ok; induction 1; eauto; intros;
       econstructor; eauto.
 
-<<<<<<< HEAD
     destruct x; simpl in *; split_ands; split_ands; split; eauto; intros.
-    destruct m; eauto;
+    destruct c; eauto;
       unfold honest_keyb in *;
       intuition idtac;
       repeat
@@ -1028,13 +969,6 @@
         | [ |- context [ if ?b then _ else _ ] ] => is_var b; destruct b
         | [ PUB : pubk $? ?kid = Some _, H : (forall k kp, pubk $? k = Some kp -> _) |- _ ] => specialize (H _ _ PUB)
         end; simpl; intuition eauto; contra_map_lookup.
-=======
-    destruct x; simpl in *; intros.
-    assert (message_no_adv_private c /\ msgCiphersSigned honestk cs c)
-      by (eauto using message_honestly_signed_after_remove_pub_keys).
-    intuition idtac.
-    eapply msgCiphersSigned_after_msg_keys; auto.
->>>>>>> c94cf68e
   Qed.
 
   Hint Resolve message_queue_ok_adding_public_keys.
@@ -1089,7 +1023,7 @@
     
     destruct x; simpl in *; intros.
     intuition idtac.
-    destruct m; eauto.
+    destruct c0; intuition eauto.
     cases (honest_keyb honestk k__sign); intuition idtac; apply msgCiphersSignedOk_addnl_cipher; auto.
     cases (honest_keyb honestk k); intuition idtac; apply msgCiphersSignedOk_addnl_cipher; auto.
   Qed.
@@ -1107,7 +1041,6 @@
 
   Hint Resolve message_queues_ok_addnl_cipher.
 
-<<<<<<< HEAD
   Lemma new_global_key_not_in_heaps :
     forall perms ks k_id,
       ~ In k_id ks
@@ -1139,7 +1072,7 @@
     split.
     + intros.
       destruct (k_id ==n k); subst; clean_map_lookups; eauto.
-    + destruct m; split_ands; eauto;
+    + destruct c; split_ands; eauto;
         repeat
           match goal with
           | [ H : if honest_keyb ?honk ?k then _ else _ |- _ ] =>
@@ -1166,7 +1099,7 @@
       split.
       + intros.
         destruct (k_id ==n k); subst; clean_map_lookups; eauto.
-      + destruct m; split_ands; eauto;
+      + destruct c; split_ands; eauto;
             repeat
               match goal with
               | [ H : if honest_keyb ?honk ?k then _ else _ |- _ ] =>
@@ -1215,7 +1148,7 @@
   Qed.
 
   Hint Resolve message_queues_ok_addnl_honest_key message_queues_ok_addnl_adv_key.
-=======
+
   Lemma content_only_honest_public_keys_findkeys_no_priv :
     forall {t} (msg : message.message t) k honestk,
       content_only_honest_public_keys honestk msg
@@ -1227,7 +1160,6 @@
   Qed.
 
   Hint Resolve content_only_honest_public_keys_findkeys_no_priv.
->>>>>>> c94cf68e
 
   Lemma message_contains_only_honest_public_keys_findkeys_no_priv :
     forall {t} (msg : crypto t) k honestk,
@@ -1276,7 +1208,6 @@
       econstructor; eauto; simpl.
 
       eapply Forall_app; econstructor; eauto.
-<<<<<<< HEAD
       intuition idtac.
       + specialize (H0 _ _ H6).
         unfold keys_and_permissions_good in *; split_ands.
@@ -1321,12 +1252,6 @@
         | [ H1 : ks2 $? _ = Some ?b
           , H2 : (forall _ _, ks2 $? _ = Some _ -> _) |- _ ]  => generalize (H2 _ _ H1); intros
         end; clean_map_lookups; simplify_key_merges; intuition eauto.
-=======
-      intros; intuition idtac.
-      unfold message_no_adv_private; intros.
-      invert H; simpl in *; try discriminate.
-      assert (findKeysCrypto msg0 $? k <> Some true) by eauto; contradiction.
->>>>>>> c94cf68e
   Qed.
 
   Lemma honest_silent_step_message_queues_ok :
@@ -1392,7 +1317,7 @@
      invert H2; try contradiction; eauto.
   Qed.
 
-  Definition msg_signing_key {t} (msg : message t) : option key_identifier :=
+  Definition msg_signing_key {t} (msg : crypto t) : option key_identifier :=
     match msg with
     | SignedCiphertext k _ _ => Some k
     | Signature _ k _ => Some k
@@ -1402,7 +1327,7 @@
   Definition message_queue_ok' (honestk : key_perms) (cs : ciphers) (msgs : queued_messages) (gks : keys) :=
     Forall (fun sigm => match sigm with
                      | (existT _ _ m) =>
-                       (forall k kp, findKeys m $? k = Some kp -> gks $? k <> None)
+                       (forall k kp, findKeysCrypto m $? k = Some kp -> gks $? k <> None)
                        /\ (forall k,   msg_signing_key m = Some k
                                -> honest_key honestk k
                                -> gks $? k <> None
@@ -1728,7 +1653,6 @@
           clean_context.
 
     - assert (msg_honestly_signed (findUserKeys usrs') msg = true) by eauto.
-<<<<<<< HEAD
       msg_queue_prop;
         unfold adv_no_honest_keys, message_no_adv_private in *;
         simpl in *;
@@ -1737,27 +1661,18 @@
           | [ RW : honest_keyb ?honk ?kid = _ , H : if honest_keyb ?honk ?kid then _ else _ |- _] => rewrite RW in H
           | [ H : (forall k_id, findUserKeys _ $? k_id = None \/ _) |- (forall k_id, _) ] => intro KID; specialize (H KID)
           | [ |- context [ _ $k++ $0 ] ] => rewrite merge_keys_right_identity
-          | [ FK : findKeys ?msg $? ?kid = Some _, H : (forall k p, findKeys ?msg $? k = Some p -> _)
-              |- context [ _ $k++ findKeys ?msg $? ?kid] ] => specialize (H _ _ FK); split_ands; try simplify_key_merges1
-          | [ FK : findKeys ?msg $? ?kid = None |- context [ ?uks $k++ findKeys ?msg $? ?kid] ] =>
+          | [ FK : findKeysCrypto ?msg $? ?kid = Some _, H : (forall k p, findKeysCrypto ?msg $? k = Some p -> _)
+              |- context [ _ $k++ findKeysCrypto ?msg $? ?kid] ] => specialize (H _ _ FK); split_ands; try simplify_key_merges1
+          | [ FK : findKeysCrypto ?msg $? ?kid = None |- context [ ?uks $k++ findKeysCrypto ?msg $? ?kid] ] =>
             split_ors; split_ands; simplify_key_merges1
-          | [ H : (forall k p, findKeys ?msg $? k = Some p -> _)  |- context [ _ $k++ findKeys ?msg $? ?kid] ] =>
+          | [ H : (forall k p, findKeysCrypto ?msg $? k = Some p -> _)  |- context [ _ $k++ findKeysCrypto ?msg $? ?kid] ] =>
             match goal with
-            | [ H : findKeys msg $? kid = _ |- _ ] => fail 1
-            | _ => cases (findKeys msg $? kid)
+            | [ H : findKeysCrypto msg $? kid = _ |- _ ] => fail 1
+            | _ => cases (findKeysCrypto msg $? kid)
             end
           end; eauto.
 
       split_ors; split_ands; contra_map_lookup; eauto.
-=======
-      eapply Forall_natmap_in_prop in H17; eauto; invert H17.
-      assert ( message_no_adv_private msg /\ msgCiphersSigned (findUserKeys usrs') cs' msg ) by auto; split_ands.
-      unfold adv_no_honest_keys, message_no_adv_private in *.
-      intros.
-      specialize (H18 k_id); specialize (H0 k_id); subst;
-        intuition idtac; cases (findKeysCrypto msg $? k_id); simplify_key_merges1; auto;
-          cases b; auto.
->>>>>>> c94cf68e
 
     - unfold adv_no_honest_keys in *; intros.
       specialize (H18 k_id).
@@ -2120,23 +2035,12 @@
       induction 1; econstructor; eauto.
       unfold msgCipherOk in *.
       destruct x; intuition idtac.
-<<<<<<< HEAD
-      destruct m; eauto; split_ex;
+      destruct c; eauto; split_ex;
         match goal with
         | [ H : clean_ciphers _ _ $? _ = Some _ |- _ ] => rewrite <- find_mapsto_iff in H; rewrite clean_ciphers_mapsto_iff in H
         end;
         repeat eexists; split_ands;
           rewrite <- find_mapsto_iff; eauto.
-=======
-      destruct c; eauto.
-      - split_ex.
-        rewrite <- find_mapsto_iff in H; rewrite clean_ciphers_mapsto_iff in H;
-          repeat eexists; split_ands;
-            rewrite <- find_mapsto_iff; eauto.
-      - rewrite <- find_mapsto_iff in H2; rewrite clean_ciphers_mapsto_iff in H2;
-          repeat eexists; split_ands;
-            rewrite <- find_mapsto_iff; eauto.
->>>>>>> c94cf68e
     Qed.
 
     Hint Resolve clean_ciphers_keeps_honest_cipher.
@@ -2149,38 +2053,22 @@
       induction 1; econstructor; eauto.
       unfold msgCipherOk in *.
       destruct x; intuition idtac.
-<<<<<<< HEAD
-      destruct m; eauto; split_ex.
+      destruct c; eauto; split_ex.
       repeat eexists; eauto.
     Qed.
 
     Lemma msgCiphersSigned_after_clean_ciphers :
-      forall {t} (msg : message t) honestk cs,
+      forall {t} (msg : crypto t) honestk cs,
         msgCiphersSignedOk honestk cs msg
         -> msgCiphersSignedOk honestk (clean_ciphers honestk cs) msg.
-=======
-      destruct c; eauto; split_ex; eauto.
-    Qed.
-
-    Lemma msgCiphersSigned_after_clean_ciphers :
+    Proof.
+      intros; eapply msgCiphersSigned_after_clean_ciphers'; eauto.
+    Qed.
+
+    Lemma msgCiphersSigned_before_clean_ciphers :
       forall {t} (msg : crypto t) honestk cs,
-        msgCiphersSigned honestk cs msg
-        -> msgCiphersSigned honestk (clean_ciphers honestk cs) msg.
->>>>>>> c94cf68e
-    Proof.
-      intros; eapply msgCiphersSigned_after_clean_ciphers'; eauto.
-    Qed.
-
-    Lemma msgCiphersSigned_before_clean_ciphers :
-<<<<<<< HEAD
-      forall {t} (msg : message t) honestk cs,
         msgCiphersSignedOk honestk (clean_ciphers honestk cs) msg
         -> msgCiphersSignedOk honestk cs msg.
-=======
-      forall {t} (msg : crypto t) honestk cs,
-        msgCiphersSigned honestk (clean_ciphers honestk cs) msg
-        -> msgCiphersSigned honestk cs msg.
->>>>>>> c94cf68e
     Proof.
       intros; eapply msgCiphersSigned_before_clean_ciphers'; eauto.
     Qed.
@@ -2312,7 +2200,7 @@
       - specialize (H _ _ H5).
         unfold not; intros.
         cases (gks $? k); try contradiction.
-        destruct m; simpl in *; try discriminate; split_ands.
+        destruct c; simpl in *; try discriminate; split_ands.
         rewrite H3 in H7; split_ands.
         unfold message_no_adv_private in H7; simpl in *.
         unfold msgCiphersSignedOk in H8; simpl in H8; invert H8.
@@ -2327,7 +2215,7 @@
         specialize (H7 _ H5); split_ands; discriminate.
         specialize (H7 _ H5); split_ands. eapply clean_keys_inv' in H6; eauto. unfold honest_key_filter_fn in H6; rewrite H7 in H6; discriminate.
 
-      - destruct m; intuition eauto.
+      - destruct c; intuition eauto.
         + cases (gks $? k__sign); try contradiction.
           eapply clean_keys_keeps_honest_key with (honestk := honestk) in Heq; contra_map_lookup.
           unfold honest_key_filter_fn; unfold honest_keyb in *; assumption.
@@ -2419,22 +2307,13 @@
          not_in_ciphers_not_in_cleaned_ciphers.
 
     Lemma cipher_message_keys_already_in_honest :
-<<<<<<< HEAD
-      forall {A t} (msg : message t) (usrs : honest_users A) honestk cs c_id k__s k__e gks,
-=======
-      forall {A t} (msg : crypto t) (usrs : honest_users A) honestk cs c_id k__s k__e,
->>>>>>> c94cf68e
+      forall {A t} (msg : crypto t) (usrs : honest_users A) honestk cs c_id k__s k__e gks,
         honestk = findUserKeys usrs
         -> cs $? c_id = Some (SigEncCipher k__s k__e msg)
         -> honest_key honestk k__s
         -> honest_key honestk k__e
-<<<<<<< HEAD
         -> encrypted_ciphers_ok honestk cs gks
-        -> honestk $k++ findKeys msg = honestk.
-=======
-        -> encrypted_ciphers_ok honestk cs
         -> honestk $k++ findKeysCrypto msg = honestk.
->>>>>>> c94cf68e
     Proof.
       intros.
       invert H1; invert H2.
@@ -2523,13 +2402,13 @@
       simpl.
       case_eq (msg_filter honestk a); intros.
       - assert (msg_filter (honestk $+ (k_id,true)) a = true).
-        unfold msg_filter in *; destruct a; unfold msg_honestly_signed in *; destruct m; try discriminate;
+        unfold msg_filter in *; destruct a; unfold msg_honestly_signed in *; destruct c; try discriminate;
           unfold honest_keyb in *.
         + destruct (k_id ==n k__sign); subst; clean_map_lookups; eauto.
         + destruct (k_id ==n k); subst; clean_map_lookups; eauto.
         + rewrite H2. invert H; erewrite IHmsgs; eauto.
       - assert (msg_filter (honestk $+ (k_id,true)) a = false).
-        unfold msg_filter in *; destruct a; unfold msg_honestly_signed in *; destruct m; try discriminate;
+        unfold msg_filter in *; destruct a; unfold msg_honestly_signed in *; destruct c; try discriminate;
           unfold honest_keyb in *; auto.
         + cases (honestk $? k__sign).
           * destruct (k_id ==n k__sign); subst; clean_map_lookups; eauto.
@@ -3167,17 +3046,27 @@
         rewrite clean_messages_keeps_honestly_signed; auto.
     Qed.
 
+    Lemma content_contains_only_honest_public_keys_keys_honest :
+      forall {t} (msg : message.message t) k kp honestk,
+        content_only_honest_public_keys honestk msg
+        -> findKeysMessage msg $? k = Some kp
+        -> honestk $? k = Some true.
+    Proof.
+      induction 1; intros; simpl in *; clean_map_lookups; eauto.
+      - destruct kp0; simpl in *.
+        destruct (k0 ==n k); subst; clean_map_lookups; eauto.
+      - apply merge_perms_split in H1; split_ors; split_ands; eauto.
+    Qed.
+
+    Hint Resolve content_contains_only_honest_public_keys_keys_honest.
+    
     Lemma message_contains_only_honest_public_keys_keys_honest :
-      forall {t} (msg : message t) k kp honestk,
+      forall {t} (msg : crypto t) k kp honestk,
         msg_contains_only_honest_public_keys honestk msg
-        -> findKeys msg $? k = Some kp
+        -> findKeysCrypto msg $? k = Some kp
         -> honestk $? k = Some true.
     Proof.
       induction 1; simpl; intros; subst; clean_map_lookups; eauto.
-      - destruct kp0; simpl in *.
-        destruct (k0 ==n k); subst; clean_map_lookups; try discriminate; auto.
-      - cases (findKeys msg1 $? k); cases (findKeys msg2 $? k); simplify_key_merges1; clean_context; try contradiction; eauto.
-        cases b; cases b0; simpl in *; try contradiction; try discriminate; eauto.
     Qed.
 
     Lemma honest_labeled_step_advuniv_implies_honest_step_origuniv' :
@@ -3223,9 +3112,9 @@
         rewrite merge_perms_right_identity; trivial.
         unfold message_no_adv_private in *.
         rewrite clean_key_permissions_distributes_merge_key_permissions.
-        assert (clean_key_permissions (findUserKeys usrs') (findKeys msg) = findKeys msg).
+        assert (clean_key_permissions (findUserKeys usrs') (findKeysCrypto msg) = findKeysCrypto msg).
         apply map_eq_Equal; unfold Equal; intros.
-        cases (findKeys msg $? y).
+        cases (findKeysCrypto msg $? y).
         apply clean_key_permissions_keeps_honest_permission; eauto.
         specialize (H2 _ _ Heq); split_ands; subst; eauto.
         unfold honest_perm_filter_fn; context_map_rewrites; trivial.
@@ -3246,13 +3135,13 @@
           f_equal; eauto.
           rewrite clean_key_permissions_distributes_merge_key_permissions.
           apply map_eq_Equal; unfold Equal; intros.
-          cases (findKeys msg $? y).
+          cases (findKeysCrypto msg $? y).
           * pose proof (message_contains_only_honest_public_keys_keys_honest _ H Heq).
-            assert (clean_key_permissions (findUserKeys usrs) (findKeys msg) $? y = Some b0).
+            assert (clean_key_permissions (findUserKeys usrs) (findKeysCrypto msg) $? y = Some b0).
             apply clean_key_permissions_keeps_honest_permission; eauto.
             unfold honest_perm_filter_fn; context_map_rewrites; trivial.
             cases (clean_key_permissions (findUserKeys usrs) (key_heap adv) $? y); simplify_key_merges; eauto.
-          * assert (clean_key_permissions (findUserKeys usrs) (findKeys msg) $? y = None).
+          * assert (clean_key_permissions (findUserKeys usrs) (findKeysCrypto msg) $? y = None).
             apply clean_key_permissions_adds_no_permissions; eauto.
             cases (clean_key_permissions (findUserKeys usrs) (key_heap adv) $? y); simplify_key_merges; eauto.
         + eapply clean_users_cleans_user; eauto.
@@ -3780,13 +3669,8 @@
           rewrite Forall_forall in *; intros.
           specialize (H25 _ H7).
           unfold msgCipherOk in *; destruct x; intuition idtac.
-<<<<<<< HEAD
-          destruct m; eauto.
+          destruct c; eauto.
           * split_ex.
-=======
-          destruct c; eauto.
-          * destruct H12. destruct H12.
->>>>>>> c94cf68e
             repeat eexists.
             cases (c_id ==n msg_id); subst; clean_map_lookups; eauto.
             rewrite <- find_mapsto_iff in H9; rewrite clean_ciphers_mapsto_iff in H9; split_ands; auto.
@@ -3810,13 +3694,8 @@
           rewrite Forall_forall in *; intros.
           specialize (H14 _ H3).
           unfold msgCipherOk in *; destruct x; intuition idtac.
-<<<<<<< HEAD
-          destruct m; eauto.
+          destruct c; eauto.
           * split_ex.
-=======
-          destruct c; eauto.
-          * destruct H8. destruct H8.
->>>>>>> c94cf68e
             repeat eexists.
             cases (c_id ==n msg_id); subst; clean_map_lookups; eauto.
             rewrite <- find_mapsto_iff in H5; rewrite clean_ciphers_mapsto_iff in H5; split_ands; auto.
@@ -4030,23 +3909,21 @@
 
   Qed.
 
-<<<<<<< HEAD
-
   Lemma stripped_action_matches_then_action_matches :
-    forall honestk a__r a__i,
-      action_matches (strip_action honestk a__r) a__i
-      -> action_matches a__r a__i.
+    forall  {A B} (U__ra : RealWorld.universe A B) (U__i : IdealWorld.universe A) a__r a__i honestk,
+      action_matches (strip_action honestk a__r) U__ra a__i U__i
+      -> action_matches a__r U__ra a__i U__i.
   Proof.
     intros.
     unfold strip_action in H.
     invert H; destruct a__r; try discriminate.
-    invert H0; econstructor; eauto.
-    invert H0.
+    invert H2; econstructor; eauto.
+    invert H2.
     eapply Out; eauto.
   Qed.
 
   Hint Resolve stripped_action_matches_then_action_matches.
-=======
+
   Lemma action_matches_strip :
     forall {A B} (U__ra : RealWorld.universe A B) (U__i : IdealWorld.universe A) a__r a__i b,
       action_matches a__r (strip_adversary_univ U__ra b) a__i U__i
@@ -4055,7 +3932,6 @@
   Admitted.
 
   Hint Resolve action_matches_strip.
->>>>>>> c94cf68e
 
   Lemma simulates_with_adversary_labeled :
     forall {A B} (U__ra : RealWorld.universe A B) (U__i : IdealWorld.universe A)

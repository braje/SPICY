--- conflicted
+++ resolved
@@ -33,16 +33,14 @@
 .
 
 Inductive cipher : Type :=
-| PtCipher {t} (m : message t)
 | SigCipher {t} (k_id : key_identifier) (c : crypto t) : cipher
 | SigEncCipher {t} (k__sign k__enc : key_identifier) (c : crypto t) : cipher
 .
 
 Definition cipher_signing_key (c : cipher) :=
   match c with
-  | SigCipher k _      => Some k
-  | SigEncCipher k _ _ => Some k
-  | _ => None
+  | SigCipher k _      => k
+  | SigEncCipher k _ _ => k
   end.
 
 Definition queued_messages := list (sigT crypto).
@@ -62,7 +60,6 @@
 Section SafeMessages.
   Variable all_keys : keys.
   Variable honestk advk : key_perms.
-  
 
   Inductive honest_key (k_id : key_identifier) : Prop :=
   | HonestKey :
@@ -117,7 +114,7 @@
       content_only_honest_public_keys m1
       -> content_only_honest_public_keys m2
       -> content_only_honest_public_keys (message.MsgPair m1 m2).
-  
+
   Inductive msg_contains_only_honest_public_keys :  forall {t}, crypto t -> Prop :=
   | PlaintextHPK : forall {t} (txt : message t),
       content_only_honest_public_keys txt
@@ -149,7 +146,6 @@
     match c with
     | SigCipher k_id _              => honest_keyb k_id
     | SigEncCipher k__signid k__encid _ => honest_keyb k__signid
-    | _ => false
     end.
 
   Definition ciphers_honestly_signed :=
@@ -214,8 +210,6 @@
     }.
 
 Definition honest_users A := user_list (user_data A).
-<<<<<<< HEAD
-=======
 
 Record simpl_universe (A : Type) :=
   mkSimplUniverse {
@@ -224,7 +218,6 @@
     ; s_all_keys    : keys
     }.
 
->>>>>>> d5ad360b
 Record universe (A B : Type) :=
   mkUniverse {
       users       : honest_users A
@@ -280,7 +273,7 @@
 
 Fixpoint findKeysMessage {t} (msg : message t) : key_perms :=
   match msg with
-  | message.Permission k => $0 $+ (fst k, snd k) (* whyyyy would that not be k?? *)
+  | message.Permission k => $0 $+ (fst k, snd k) 
   | message.Content _ => $0
   | message.MsgPair m1 m2 => findKeysMessage m1 $k++ findKeysMessage m2
   end.
@@ -306,20 +299,20 @@
   | Signature m k c        => (existT _ _ msg) :: findMsgCiphers m
   end.
 
-Definition msgCipherOk (honestk : key_perms) (cs : ciphers) (sigm : sigT message):=
+Definition msgCipherOk (honestk : key_perms) (cs : ciphers) (sigm : sigT crypto):=
   match sigm with
   | (existT _ _ m) =>
     msg_honestly_signed honestk m = true
   /\ match m with
     | SignedCiphertext k__sign k__enc msg_id
-      => exists t (m' : message t), cs $? msg_id = Some (SigEncCipher k__sign k__enc m')
+      => exists t (m' : crypto t), cs $? msg_id = Some (SigEncCipher k__sign k__enc m')
     | Signature m' k sig
       => cs $? sig = Some (SigCipher k m')
     | _ => False
     end
   end.
 
-Definition msgCiphersSigned {t} (honestk : key_perms) (cs : ciphers) (msg : message t) :=
+Definition msgCiphersSigned {t} (honestk : key_perms) (cs : ciphers) (msg : crypto t) :=
   Forall (msgCipherOk honestk cs) (findMsgCiphers msg).
 
 Definition user_keys {A} (usrs : honest_users A) (u_id : user_id) : option key_perms :=

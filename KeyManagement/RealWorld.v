--- conflicted
+++ resolved
@@ -32,32 +32,17 @@
 | SignedEncrypted (k__sign k__enc : key_identifier)
 .
 
-Inductive message_form :=
-| PtKeyForm : message_form
-| CryptoForm : message_form -> message_form
-| PairForm : message_form * message_form -> message_form.
-
 Inductive cipher : Type :=
-<<<<<<< HEAD
-| SigCipher {t} (k_id : key_identifier) (msg : message t) (f : message_form) : cipher
-| SigEncCipher {t} (k__sign k__enc : key_identifier) (msg : message t) (f : message_form) : cipher
-=======
 | PtCipher {t} (m : message t)
 | SigCipher {t} (k_id : key_identifier) (c : crypto t) : cipher
 | SigEncCipher {t} (k__sign k__enc : key_identifier) (c : crypto t) : cipher
->>>>>>> 61278d4a
 .
 
 Definition cipher_signing_key (c : cipher) :=
   match c with
-<<<<<<< HEAD
-  | SigCipher k _ _      => k
-  | SigEncCipher k _ _ _ => k
-=======
   | SigCipher k _      => Some k
   | SigEncCipher k _ _ => Some k
   | _ => None
->>>>>>> 61278d4a
   end.
 
 Definition queued_messages := list (sigT crypto).
@@ -162,26 +147,16 @@
 
   Definition cipher_honestly_signed (c : cipher) : bool :=
     match c with
-<<<<<<< HEAD
-    | SigCipher k_id _ _              => honest_keyb k_id
-    | SigEncCipher k__signid k__encid _ _ => honest_keyb k__signid
-=======
     | SigCipher k_id _              => honest_keyb k_id
     | SigEncCipher k__signid k__encid _ => honest_keyb k__signid
     | _ => false
->>>>>>> 61278d4a
     end.
 
   Definition ciphers_honestly_signed :=
     Forall_natmap (fun c => cipher_honestly_signed c = true).
 
-<<<<<<< HEAD
-  Definition message_queue_safe : queued_messages -> Prop :=
-    Forall (fun m => match m with | existT _ _ msg => msg_honestly_signed msg = true end).
-=======
   (* Definition message_queue_safe : queued_messages -> Prop := *)
   (*   Forall (fun m => match m with | existT _ _ msg => msg_honestly_signed msg = true end). *)
->>>>>>> 61278d4a
 
   Inductive msg_pattern_safe : msg_pat -> Prop :=
   | HonestlySignedSafe : forall k,
@@ -311,84 +286,12 @@
   | Signature m _ c        => c :: findCiphers m
   end.
 
-<<<<<<< HEAD
-Inductive user_cipher_queue_safe (honestk : key_perms) (cs : ciphers) : my_ciphers -> Prop :=
-| EmptyQueueSafe : user_cipher_queue_safe honestk cs []
-| ConsQueueSafe  : forall cid cids c f,
-    user_cipher_queue_safe honestk cs cids
-    (* -> ~ List.In cid cids *)
-    -> cs $? cid = Some c
-    -> cipher_honestly_signed honestk c = true
-    -> (forall {t} k__s k__e (msg : message t),
-          c = SigEncCipher k__s k__e msg f
-          -> keys_mine honestk (findKeys msg)
-          /\ incl (findCiphers msg) cids)
-    -> user_cipher_queue_safe honestk cs (cid :: cids).
-
-
-Lemma cons_app_split :
-  forall {A} (l l1 l2 : list A) a,
-    a :: l = l1 ++ l2
-    -> (l1 = [] /\ l2 = a :: l)
-    \/ (exists l1', l1 = a :: l1' /\ l = l1' ++ l2).
-Proof.
-  destruct l1; eauto; intros.
-
-  right. invert H.
-  eexists; eauto.
-Qed.
-
-Lemma user_cipher_queue_safe_split :
-  forall honestk cs mycs,
-    user_cipher_queue_safe honestk cs mycs
-    -> forall mycs2 mycs1,
-      mycs = mycs1 ++ mycs2
-      -> user_cipher_queue_safe honestk cs mycs2.
-Proof.
-  induction 1; intros; eauto.
-  - symmetry in H; eapply app_eq_nil in H; split_ands; subst; econstructor.
-  - apply cons_app_split in H3; split_ors; split_ands; subst.
-    + econstructor; eauto.
-    + invert H3; split_ands; subst; eauto.
-Qed.
-
-Lemma cipher_id_in_user_cipher_queue_prop :
-  forall honestk cs c_id mycs f,
-    List.In c_id mycs
-    -> user_cipher_queue_safe honestk cs mycs
-    -> exists c, cs $? c_id = Some c
-         /\ cipher_honestly_signed honestk c = true
-         /\ exists l1 l2, mycs = l1 ++ c_id :: l2 /\
-                    (forall {t} k__s k__e (msg : message t),
-                        c = SigEncCipher k__s k__e msg f 
-                        -> keys_mine honestk (findKeys msg)
-                        /\ incl (findCiphers msg) l2).
-Proof.
-  intros.
-  eapply in_split in H; destruct H as [l1 H]; destruct H as [l2 H].
-  eapply user_cipher_queue_safe_split in H0; eauto.
-  invert H0.
-  eexists; intuition eauto. admit.
-Admitted.
-
-
-(* Definition user_cipher_queue_safe (honestk : key_perms) (cs : ciphers) (mycs : my_ciphers) : Prop := *)
-(*   Forall (fun c_id => exists c, cs $? c_id = Some c *)
-(*                       /\ cipher_honestly_signed honestk c = true *)
-(*                       /\ (forall {t} k__s k__e (msg : message t), *)
-(*                             c = SigEncCipher k__s k__e msg *)
-(*                             ->  keys_mine honestk (findKeys msg)) *)
-(*                             (* -> incl (findCiphers msg) mycs *) *)
-(*            ) mycs. *)
-
-=======
 Fixpoint findMsgCiphers {t} (msg : crypto t) : queued_messages :=
   match msg with
   | Content _            => []
   | SignedCiphertext _ _ _ => [existT _ _ msg]
   | Signature m k c        => (existT _ _ msg) :: findMsgCiphers m
   end.
->>>>>>> 61278d4a
 
 Definition user_keys {A} (usrs : honest_users A) (u_id : user_id) : option key_perms :=
   match usrs $? u_id with
@@ -700,9 +603,6 @@
 
 End RealWorldLemmas.
 
-<<<<<<< HEAD
-End KeyMergeTheorems.
-=======
 
 Lemma safe_messages_have_only_honest_public_keys :
   forall {t} (msg : crypto t) honestk,
@@ -741,7 +641,6 @@
     - cases (honestk $? y); try contradiction.
       erewrite merge_perms_chooses_greatest; eauto; unfold greatest_permission; rewrite orb_false_r; auto.
 Qed.
->>>>>>> 61278d4a
 
 Definition buildUniverse {A B}
            (usrs : honest_users A) (adv : user_data B) (cs : ciphers) (ks : keys)
@@ -795,30 +694,6 @@
 Definition build_data_step {A B C} (U : universe A B) (u_data : user_data C) : data_step0 A B C :=
   (U.(users), U.(adversary), U.(all_ciphers), U.(all_keys), u_data.(key_heap), u_data.(msg_heap), u_data.(c_heap), u_data.(protocol)).
 
-<<<<<<< HEAD
-Definition user_id_option (uid : user_id) : option user_id := Some uid.
-Coercion user_id_option : user_id >-> option.
-
-Fixpoint make_message_form {t} (m : message t) (cs : ciphers):=
-  match m with
-  | Plaintext _
-  | KeyMessage _ => PtKeyForm
-  | MsgPair m1 m2 => PairForm ((make_message_form m1 cs), (make_message_form m2 cs))
-  | SignedCiphertext _ _ c__id => CryptoForm
-                                 (match cs $? c__id with
-                                  | Some (SigEncCipher _ _ _ f) => f
-                                  | Some _ => PtKeyForm (* garbage, should be prevented elsewhere might change to option *)
-                                  | None => PtKeyForm
-                                  end)
-  | Signature _ _ c__id => CryptoForm (match cs $? c__id with
-                                          | Some (SigCipher _ _ f) => f
-                                          | Some _ => PtKeyForm (* garbage, should be prevented elsewhere might change to option *)
-                                          | None => PtKeyForm
-                                          end)
-  end.
-
-=======
->>>>>>> 61278d4a
 Inductive step_user : forall A B C, rlabel -> option user_id -> data_step0 A B C -> data_step0 A B C -> Prop :=
 
 (* Plumbing *)
@@ -875,11 +750,7 @@
 
 (* Encryption / Decryption *)
 | StepEncrypt : forall {A B} {t} (usrs : honest_users A) (adv : user_data B) cs cs' u_id gks ks qmsgs mycs mycs'
-<<<<<<< HEAD
-                  (msg : message t) k__signid k__encid kp__enc kt__enc kt__sign c_id cipherMsg mf,
-=======
                   (msg : crypto t) k__signid k__encid kp__enc kt__enc kt__sign c_id cipherMsg,
->>>>>>> 61278d4a
       gks $? k__encid  = Some (MkCryptoKey k__encid Encryption kt__enc)
     -> gks $? k__signid = Some (MkCryptoKey k__signid Signing kt__sign)
     -> ks $? k__encid   = Some kp__enc
@@ -887,8 +758,7 @@
     -> ~ In c_id cs
     -> keys_mine ks (findKeysCrypto msg)
     -> incl (findCiphers msg) mycs
-    -> mf = make_message_form msg cs
-    -> cipherMsg = SigEncCipher k__signid k__encid msg mf
+    -> cipherMsg = SigEncCipher k__signid k__encid msg
     -> cs' = cs $+ (c_id, cipherMsg)
     -> mycs' = c_id :: mycs
     -> step_user Silent u_id
@@ -896,13 +766,8 @@
                 (usrs, adv, cs', gks, ks, qmsgs, mycs', Return (@SignedCiphertext t k__signid k__encid c_id))
 
 | StepDecrypt : forall {A B} {t} (usrs : honest_users A) (adv : user_data B) cs u_id gks ks ks' qmsgs mycs mycs'
-<<<<<<< HEAD
-                  (msg : message t) k__signid kp__sign k__encid c_id newkeys kt__sign kt__enc newcs f,
-      cs $? c_id     = Some (SigEncCipher k__signid k__encid msg f)
-=======
                   (msg : crypto t) k__signid kp__sign k__encid c_id newkeys kt__sign kt__enc newcs,
       cs $? c_id     = Some (SigEncCipher k__signid k__encid msg)
->>>>>>> 61278d4a
     -> gks $? k__encid  = Some (MkCryptoKey k__encid Encryption kt__enc)
     -> gks $? k__signid = Some (MkCryptoKey k__signid Signing kt__sign)
     -> ks  $? k__encid  = Some true
@@ -918,16 +783,11 @@
 
 (* Signing / Verification *)
 | StepSign : forall {A B} {t} (usrs : honest_users A) (adv : user_data B) cs cs' u_id gks ks qmsgs mycs mycs'
-<<<<<<< HEAD
-               (msg : message t) k_id kt c_id cipherMsg mf,
-=======
                (msg : crypto t) k_id kt c_id cipherMsg,
->>>>>>> 61278d4a
       gks $? k_id = Some (MkCryptoKey k_id Signing kt)
     -> ks  $? k_id = Some true
     -> ~ In c_id cs
-    -> mf = make_message_form msg cs
-    -> cipherMsg = SigCipher k_id msg mf
+    -> cipherMsg = SigCipher k_id msg
     -> cs' = cs $+ (c_id, cipherMsg)
     -> mycs' = c_id :: mycs
     -> step_user Silent u_id
@@ -935,14 +795,10 @@
                 (usrs, adv, cs', gks, ks, qmsgs, mycs', Return (Signature msg k_id c_id))
 
 | StepVerify : forall {A B} {t} (usrs : honest_users A) (adv : user_data B) cs u_id gks ks qmsgs mycs
-<<<<<<< HEAD
-                 (msg : message t) k_id kp kt c_id mf,
-=======
                  (msg : crypto t) k_id kp kt c_id,
->>>>>>> 61278d4a
       gks $? k_id = Some (MkCryptoKey k_id Signing kt)
     -> ks  $? k_id = Some kp
-    -> cs $? c_id = Some (SigCipher k_id msg mf)
+    -> cs $? c_id = Some (SigCipher k_id msg)
     -> List.In c_id mycs
     -> step_user Silent u_id
                 (usrs, adv, cs, gks, ks, qmsgs, mycs, Verify k_id (Signature msg k_id c_id))

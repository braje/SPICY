From Coq Require Import
     List
     Morphisms
     Eqdep
.

Require Import
        MyPrelude
        Maps
        MessageEq
        Common
        MapLtac
        Keys
        Tactics
        AdversaryUniverse
        CipherTheory
.

Require IdealWorld
        RealWorld.

Import IdealWorld.IdealNotations
       RealWorld.RealWorldNotations.

Set Implicit Arguments.

Hint Resolve in_eq in_cons.
Remove Hints absurd_eq_true trans_eq_bool.

Module Foo <: EMPTY. End Foo.
Module Import SN := SetNotations(Foo).

Definition rstepSilent {A B : Type} (U1 U2 : RealWorld.universe A B) :=
  RealWorld.step_universe U1 Messages.Silent U2.

Definition istepSilent {A : Type} (U1 U2 : IdealWorld.universe A) :=
  IdealWorld.lstep_universe U1 Messages.Silent U2.

Inductive chan_key : Set :=
| Public (ch_id : IdealWorld.channel_id)
| Auth (ch_id : IdealWorld.channel_id): forall k,
    k.(keyUsage) = Signing -> chan_key
| Enc  (ch_id : IdealWorld.channel_id) : forall k,
    k.(keyUsage) = Encryption -> chan_key
| AuthEnc (ch_id : IdealWorld.channel_id) : forall k1 k2,
      k1.(keyUsage) = Signing
    -> k2.(keyUsage) = Encryption
    -> chan_key
.

Inductive action_matches : forall {A B : Type},
                           RealWorld.action -> RealWorld.universe A B ->
                           IdealWorld.action -> IdealWorld.universe A -> Prop :=
<<<<<<< HEAD
| Inp : forall A B t__r t__i (m__rw : RealWorld.crypto t__r) (m__iw m__expected : IdealWorld.message.message t__i)
               ms (U__rw : RealWorld.universe A B) (U__iw : IdealWorld.universe A) rw iw ch_id cs ps p froms,
      rw = (RealWorld.Input m__rw p froms)
=======
| Inp : forall A B t (m__rw : RealWorld.crypto t) (m__iw m__expected : IdealWorld.message.message t)
               ms (U__rw : RealWorld.universe A B) (U__iw : IdealWorld.universe A) rw iw ch_id cs ps p y,
      rw = (RealWorld.Input m__rw p y)
>>>>>>> 238d54fd
      -> iw = IdealWorld.Input m__iw ch_id cs ps
      -> U__iw.(IdealWorld.channel_vector) $? ch_id = Some ((existT _ _ m__expected) :: ms)
      -> MessageEq.message_eq m__rw U__rw m__iw U__iw ch_id
      -> action_matches rw U__rw iw U__iw
<<<<<<< HEAD
| Out : forall A B t__r t__i (m__rw : RealWorld.crypto t__r) (m__iw m__expected : IdealWorld.message.message t__i) ms (U__rw : RealWorld.universe A B) (U__iw : IdealWorld.universe A) rw iw ch_id cs ps suid_to suid_from sents,
    rw = RealWorld.Output m__rw suid_to suid_from sents
=======
| Out : forall A B t (m__rw : RealWorld.crypto t) (m__iw m__expected : IdealWorld.message.message t) ms (U__rw : RealWorld.universe A B) (U__iw : IdealWorld.universe A) rw iw ch_id cs ps,
    rw = RealWorld.Output m__rw
>>>>>>> 238d54fd
    -> iw = IdealWorld.Output m__iw ch_id cs ps
    -> U__iw.(IdealWorld.channel_vector) $? ch_id = Some (ms ++ [existT _ _ m__expected])
    -> MessageEq.message_eq m__rw U__rw m__iw U__iw ch_id
    -> action_matches rw U__rw iw U__iw
.

Section RealWorldUniverseProperties.
  Import RealWorld.

  Variable honestk : key_perms.

  Definition permission_heap_honest (perms : key_perms) :=
    forall k_id p,
      perms $? k_id = Some p
      -> honestk $? k_id = Some true.

  Definition permission_heap_good (ks : keys) (perms : key_perms) :=
    forall k_id p,
      perms $? k_id = Some p
      -> exists k, ks $? k_id = Some k.

  (* Syntactic Predicates *)
  Definition keys_and_permissions_good {A} (ks : keys) (usrs : honest_users A) (adv_heap : key_perms): Prop :=
    (forall k_id k,
          ks $? k_id = Some k
        -> keyId k = k_id)
    /\ Forall_natmap (fun u => permission_heap_good ks u.(key_heap)) usrs
    /\ permission_heap_good ks adv_heap.

  Definition user_cipher_queue_ok (cs : ciphers) (honestk : key_perms) :=
    Forall (fun cid => exists c, cs $? cid = Some c
                       /\ cipher_honestly_signed honestk c = true).

  Definition user_cipher_queues_ok {A} (cs : ciphers) (honestk : key_perms) (usrs : honest_users A) :=
    Forall_natmap
      (fun u => user_cipher_queue_ok cs honestk u.(c_heap)) usrs.

  Definition adv_cipher_queue_ok {A} (cs : ciphers) (usrs : honest_users A) :=
    Forall (fun cid => exists new_cipher,
                cs $? cid = Some new_cipher
                /\ ( (fst (cipher_nonce new_cipher) = None /\ cipher_honestly_signed (findUserKeys usrs) new_cipher = false)
                  \/ exists u_id u rec_u,
                      fst (cipher_nonce new_cipher) = Some u_id
                      /\ usrs $? u_id = Some u
                      /\ u_id <> cipher_to_user new_cipher
                      /\ List.In (cipher_nonce new_cipher) u.(sent_nons)
                      /\ usrs $? cipher_to_user new_cipher = Some rec_u
                      /\ ( List.In (cipher_nonce new_cipher) rec_u.(from_nons)
                        \/ Exists (fun sigM => match sigM with
                                           | existT _ _ m =>
                                             msg_signed_addressed (findUserKeys usrs) cs (Some (cipher_to_user new_cipher)) m = true
                                           /\ msg_nonce_same new_cipher cs m
                                           end) rec_u.(msg_heap)))
           ).

  Inductive encrypted_cipher_ok (cs : ciphers) (gks : keys): cipher -> Prop :=
  | SigCipherHonestOk : forall {t} (msg : message t) msg_to nonce k k_data,
      honestk $? k = Some true
      -> gks $? k = Some k_data
      -> (forall k_id, findKeysMessage msg $? k_id = Some true -> False)
      -> (forall k_id, findKeysMessage msg $? k_id = Some false -> honestk $? k_id = Some true)
      -> encrypted_cipher_ok cs gks (SigCipher k msg_to nonce msg)
  | SigCipherNotHonestOk : forall {t} (msg : message t) msg_to nonce k k_data,
      honestk $? k <> Some true
      -> gks $? k = Some k_data
      -> encrypted_cipher_ok cs gks (SigCipher k msg_to nonce msg)
  | SigEncCipherAdvSignedOk :  forall {t} (msg : message t) msg_to nonce k__s k__e k_data__s k_data__e,
      honestk $? k__s <> Some true
      -> gks $? k__s = Some k_data__s
      -> gks $? k__e = Some k_data__e
      -> (forall k kp, findKeysMessage msg $? k = Some kp
                 -> exists v, gks $? k = Some v
                      /\ (kp = true -> honestk $? k <> Some true))
      -> encrypted_cipher_ok cs gks (SigEncCipher k__s k__e msg_to nonce msg)
  | SigEncCipherHonestSignedEncKeyHonestOk : forall {t} (msg : message t) msg_to nonce k__s k__e k_data__s k_data__e,
      honestk $? k__s = Some true
      -> honestk $? k__e = Some true
      -> gks $? k__s = Some k_data__s
      -> gks $? k__e = Some k_data__e
      -> (forall k_id kp, findKeysMessage msg $? k_id = Some kp -> honestk $? k_id = Some true /\ kp = false)
      -> encrypted_cipher_ok cs gks (SigEncCipher k__s k__e msg_to nonce msg).

  Definition encrypted_ciphers_ok (cs : ciphers) (gks : keys) :=
    Forall_natmap (encrypted_cipher_ok cs gks) cs.

  Definition message_no_adv_private {t} (cs : ciphers) (msg : crypto t) :=
    forall k p, findKeysCrypto cs msg $? k = Some p -> honestk $? k = Some true /\ p = false.

  Hint Unfold message_no_adv_private.

  Definition adv_message_queue_ok {A} (usrs : honest_users A)
             (cs : ciphers) (gks : keys) (msgs : queued_messages) :=
    Forall (fun sigm => match sigm with
                     | (existT _ _ m) =>
                       (forall cid, msg_cipher_id m = Some cid -> cs $? cid <> None)
                     /\ (forall k kp,
                           findKeysCrypto cs m $? k = Some kp
                           -> gks $? k <> None /\ (kp = true -> (findUserKeys usrs) $? k <> Some true))
                     /\ (forall k,
                           msg_signing_key cs m = Some k
                           -> gks $? k <> None)
                     /\ (forall c_id, List.In c_id (findCiphers m)
                                -> exists c, cs $? c_id = Some c
                                     /\ ( ( fst (cipher_nonce c) = None /\ cipher_honestly_signed (findUserKeys usrs) c = false )
                                       \/ exists uid u rec_u,
                                           fst (cipher_nonce c) = Some uid
                                           /\ usrs $? uid = Some u
                                           /\ uid <> cipher_to_user c
                                           /\ List.In (cipher_nonce c) u.(sent_nons)
                                           /\ usrs $? cipher_to_user c = Some rec_u
                                           /\ ( List.In (cipher_nonce c) rec_u.(from_nons)
                                             \/ Exists (fun sigM =>
                                                         match sigM with
                                                         | existT _ _ m =>
                                                           msg_signed_addressed (findUserKeys usrs) cs (Some (cipher_to_user c)) m = true
                                                           /\ msg_nonce_same c cs m
                                                         end) rec_u.(msg_heap))))
                     end
           ) msgs.

  Definition message_queue_ok (cs : ciphers) (msgs : queued_messages) (gks : keys) :=
    Forall (fun sigm => match sigm with
                     | (existT _ _ m) =>
                       (forall k kp, findKeysCrypto cs m $? k = Some kp -> gks $? k <> None)
                     /\ (forall cid,
                           msg_cipher_id m = Some cid
                           -> cs $? cid <> None)
                     /\ (forall k,
                           msg_signing_key cs m = Some k
                           -> gks $? k <> None
                           /\ ( honest_key honestk k
                             -> message_no_adv_private cs m
                             /\ msgCiphersSignedOk honestk cs m)
                       )
                     end) msgs.

  Definition adv_no_honest_keys (advk : key_perms) : Prop :=
    forall k_id,
      (  honestk $? k_id = None
      \/  honestk $? k_id = Some false
      \/ (honestk $? k_id = Some true /\ advk $? k_id <> Some true)
      ).

  Lemma adv_no_honest_keys_empty :
    adv_no_honest_keys $0.
    unfold adv_no_honest_keys; intros; simpl.
    cases (honestk $? k_id); subst; intuition idtac.
    cases b; subst; intuition idtac.
    right; right; intuition idtac.
    invert H.
  Qed.

  Definition honest_nonce_tracking_ok (cs : ciphers)
             (me : option user_id) (my_sents : sent_nonces) (my_cur_n : nat)
             (to_usr : user_id) (to_froms : recv_nonces) (to_msgs : queued_messages) :=

      Forall (fun non => snd non < my_cur_n) my_sents
    /\ Forall (fun non => fst non = me -> snd non < my_cur_n) to_froms
    /\ Forall (fun sigM => match sigM with
                       | existT _ _ msg =>
                         forall c_id c,
                           msg = SignedCiphertext c_id
                           -> cs $? c_id = Some c
                           -> cipher_to_user c = to_usr
                           -> fst (cipher_nonce c) = me
                           -> snd (cipher_nonce c) < my_cur_n
                       end) to_msgs
    /\ forall c_id c,
        cs $? c_id = Some c
      -> fst (cipher_nonce c) = me (* if cipher created by me *) 
      -> snd (cipher_nonce c) < my_cur_n
      /\ ( cipher_to_user c = to_usr
          -> ~ List.In (cipher_nonce c) my_sents (* and hasn't yet been sent *)
          -> ~ List.In (cipher_nonce c) to_froms (* then it hasn't been read by destination user *)
            /\ Forall (fun sigM => match sigM with (* and isn't in destination user's message queue *)
                               | (existT _ _ msg) => msg_to_this_user cs (Some to_usr) msg = false
                                                  \/ msg_nonce_not_same c cs msg end) to_msgs).
      (* /\ ( cipher_to_user c = to_usr *)
      (*     -> List.In (cipher_nonce c) my_sents (* and has been sent *) *)
      (*     -> List.In (cipher_nonce c) to_froms (* then it has been read by destination user *) *)
      (*     \/ Exists (fun sigM => match sigM with (* or is in destination user's message queue *) *)
      (*                          | (existT _ _ msg) => msg_nonce_same c cs msg end) to_msgs). *)


End RealWorldUniverseProperties.

Definition message_queues_ok {A} (cs : RealWorld.ciphers) (usrs : RealWorld.honest_users A) (gks : keys) :=
  Forall_natmap (fun u => message_queue_ok (RealWorld.findUserKeys usrs) cs u.(RealWorld.msg_heap) gks) usrs.

Definition honest_nonces_ok {A} (cs : RealWorld.ciphers) (usrs : RealWorld.honest_users A) :=
  forall u_id u rec_u_id rec_u,
    u_id <> rec_u_id
    -> usrs $? u_id = Some u
    -> usrs $? rec_u_id = Some rec_u
    -> honest_nonce_tracking_ok cs
                        (Some u_id) u.(RealWorld.sent_nons) u.(RealWorld.cur_nonce)
                        rec_u_id rec_u.(RealWorld.from_nons) rec_u.(RealWorld.msg_heap).

Definition universe_ok {A B} (U : RealWorld.universe A B) : Prop :=
  let honestk := RealWorld.findUserKeys U.(RealWorld.users)
  in  encrypted_ciphers_ok honestk U.(RealWorld.all_ciphers) U.(RealWorld.all_keys)
.

Definition adv_universe_ok {A B} (U : RealWorld.universe A B) : Prop :=
  let honestk := RealWorld.findUserKeys U.(RealWorld.users)
  in  keys_and_permissions_good U.(RealWorld.all_keys) U.(RealWorld.users) U.(RealWorld.adversary).(RealWorld.key_heap)
    /\ user_cipher_queues_ok U.(RealWorld.all_ciphers) honestk U.(RealWorld.users)
    /\ message_queues_ok U.(RealWorld.all_ciphers) U.(RealWorld.users) U.(RealWorld.all_keys)
    /\ adv_cipher_queue_ok U.(RealWorld.all_ciphers) U.(RealWorld.users) U.(RealWorld.adversary).(RealWorld.c_heap)
    /\ adv_message_queue_ok U.(RealWorld.users) U.(RealWorld.all_ciphers) U.(RealWorld.all_keys) U.(RealWorld.adversary).(RealWorld.msg_heap)
    /\ adv_no_honest_keys honestk U.(RealWorld.adversary).(RealWorld.key_heap)
    /\ honest_nonces_ok U.(RealWorld.all_ciphers) U.(RealWorld.users).

Section Simulation.
  Variable A B : Type.
  Variable advP : RealWorld.user_data B -> Prop.
  Variable R : RealWorld.simpl_universe A -> IdealWorld.universe A -> Prop.

  Definition simulates_silent_step :=
    forall (U__r : RealWorld.universe A B) U__i,
      R (RealWorld.peel_adv U__r) U__i
    -> universe_ok U__r
    -> adv_universe_ok U__r
    -> advP U__r.(RealWorld.adversary)
    -> forall U__r',
        rstepSilent U__r U__r'
        -> exists U__i',
          istepSilent ^* U__i U__i'
        /\ R (RealWorld.peel_adv U__r') U__i'.

  Definition simulates_labeled_step :=
    forall (U__r : RealWorld.universe A B) U__i,
      R (RealWorld.peel_adv U__r) U__i
    -> universe_ok U__r
    -> adv_universe_ok U__r
    -> advP U__r.(RealWorld.adversary)
    -> forall a1 U__r',
        RealWorld.step_universe U__r (Messages.Action a1) U__r' (* excludes adversary steps *)
        -> exists a2 U__i' U__i'',
          istepSilent^* U__i U__i'
        /\ IdealWorld.lstep_universe U__i' (Messages.Action a2) U__i''
        /\ action_matches a1 U__r a2 U__i'
        /\ R (RealWorld.peel_adv U__r') U__i''.

  Definition simulates_universe_ok :=
    forall B (U__r : RealWorld.universe A B) U__i,
        R (strip_adversary U__r) U__i
      -> universe_ok U__r
      -> adv_universe_ok U__r
      -> forall U__r' lbl,
        RealWorld.step_universe U__r lbl U__r'
        -> universe_ok U__r'.

  Definition simulates_labeled_step_safe :=
    forall B (U__r : RealWorld.universe A B) U__i,
      R (strip_adversary U__r) U__i
      -> forall U__r' a,
        RealWorld.step_universe U__r (Messages.Action a) U__r' (* excludes adversary steps *)
        -> RealWorld.action_adversary_safe
            (RealWorld.findUserKeys U__r.(RealWorld.users))
            U__r.(RealWorld.all_ciphers)
            a.

  Definition simulates (U__r : RealWorld.universe A B) (U__i : IdealWorld.universe A) :=

    (* conditions for simulation steps *)
    simulates_silent_step
  /\ simulates_labeled_step
  /\ simulates_universe_ok
  /\ simulates_labeled_step_safe

  (* conditions for start *)
  /\ R (RealWorld.peel_adv U__r) U__i
  /\ universe_ok U__r
  /\ adv_universe_ok U__r.

End Simulation.

Definition refines {A B : Type} (advP : RealWorld.user_data B -> Prop) (U1 : RealWorld.universe A B) (U2 : IdealWorld.universe A) :=
  exists R, simulates advP R U1 U2.

Notation "u1 <| u2 \ p " := (refines p u1 u2) (no associativity, at level 70).

Definition lameAdv {B} (b : B) :=
  fun adv => adv.(RealWorld.protocol) = RealWorld.Return b.

Definition awesomeAdv : forall B, RealWorld.user_data B -> Prop :=
  fun _ _ => True.

Section RealWorldLemmas.

  Import RealWorld.

  Lemma msg_honestly_signed_addnl_cipher :
    forall {t} (msg : crypto t) honestk cs c_id c,
      ~ In c_id cs
      -> msg_honestly_signed honestk cs msg = true
      -> msg_honestly_signed honestk (cs $+ (c_id,c)) msg = true.
  Proof.
    destruct msg; intros; eauto;
      unfold msg_honestly_signed, msg_signing_key in *;
      repeat
        match goal with
        | [ |- context [ ?cs $+ (?cid1,_) $? ?cid2 ] ] => destruct (cid1 ==n cid2); subst; clean_map_lookups
        | [ H1 : ?cs $? ?cid = _ |- _ ] =>
          match goal with
          | [ H2 : ?P |- _] =>
            match P with
            | context [ match cs $? cid with _ => _ end ] => rewrite H1 in H2
            end
          end
        end; clean_map_lookups; eauto.
  Qed.

  Hint Resolve msg_honestly_signed_addnl_cipher.

  Lemma msg_honestly_signed_addnl_honest_key :
    forall {t} (msg : crypto t) honestk cs k_id,
      ~ In k_id honestk
      -> msg_honestly_signed honestk cs msg = true
      -> msg_honestly_signed (honestk $+ (k_id,true)) cs msg = true.
  Proof.
    destruct msg; intros; eauto;
      unfold msg_honestly_signed, msg_signing_key in *;
      repeat
        match goal with
        | [ |- context [ ?cs $? ?cid ] ] => cases (cs $? cid)
        | [ |- context [ match ?c with _ => _ end ]] => is_var c; destruct c
        | [ |- context [ honest_keyb _ _ = _ ] ] => unfold honest_keyb in *
        | [ H : ?honk $+ (?kid1,_) $? ?kid2 = _ |- _ ] => destruct (kid1 ==n kid2); subst; clean_map_lookups
        | [ H : ?honk $? ?kid = _, M : match ?honk $? ?kid with _ => _ end = _ |- _ ] => rewrite H in M
        end; eauto.
  Qed.

  Hint Resolve msg_honestly_signed_addnl_honest_key.

  Lemma msgCiphersSignedOk_addnl_cipher' :
    forall cs (msgs : queued_messages) honestk c_id c,
      ~ In c_id cs
      -> Forall (fun sigm => match sigm with (existT _ _ m) => msg_honestly_signed honestk cs m = true end) msgs
      -> Forall (fun sigm => match sigm with (existT _ _ m) => msg_honestly_signed honestk (cs $+ (c_id,c)) m = true end) msgs.
  Proof.
    induction msgs; intros; eauto.
    invert H0;
      econstructor; eauto.
    destruct a; intuition eauto.
  Qed.

  Lemma msgCiphersSignedOk_addnl_cipher :
    forall {t} (msg : crypto t) honestk cs c_id c,
      ~ In c_id cs
      -> msgCiphersSignedOk honestk cs msg
      -> msgCiphersSignedOk honestk (cs $+ (c_id,c)) msg.
  Proof. unfold msgCiphersSignedOk; intros; eapply msgCiphersSignedOk_addnl_cipher'; eauto. Qed.

  Hint Resolve
       msgCiphersSignedOk_addnl_cipher.
  
  Lemma msgCiphersSignedOk_new_honest_key' :
    forall (msgCphrs : queued_messages) honestk cs k,
      honestk $? keyId k = None
      -> Forall (fun sigm => match sigm with (existT _ _ m) => msg_honestly_signed honestk cs m = true end) msgCphrs
      -> Forall (fun sigm => match sigm with (existT _ _ m) => msg_honestly_signed (honestk $+ (keyId k,true)) cs m = true end) msgCphrs.
  Proof.
    induction msgCphrs; intros; econstructor; invert H0; eauto; clean_map_lookups.
    destruct a; intuition eauto.
  Qed.

  Lemma msgCiphersSignedOk_new_honest_key :
    forall {t} (msg : crypto t) honestk cs k,
      msgCiphersSignedOk honestk cs msg
      -> honestk $? keyId k = None
      -> msgCiphersSignedOk (honestk $+ (keyId k, true)) cs msg.
  Proof.
    intros; eapply msgCiphersSignedOk_new_honest_key'; eauto.
  Qed.

  Hint Resolve msgCiphersSignedOk_new_honest_key.

  Lemma msg_signing_key_in_ciphers :
    forall {t} (c : crypto t) cs k,
      msg_signing_key cs c = Some k
      -> exists cid cphr,
        msg_cipher_id c = Some cid
      /\ cs  $? cid = Some cphr
      /\ cipher_signing_key cphr = k.
  Proof.
    intros.
    unfold msg_signing_key in *; destruct c; try discriminate;
      unfold msg_cipher_id, cipher_signing_key;
      cases (cs $? c_id); try discriminate; destruct c; try discriminate;
        invert H; eauto.
  Qed.

  Lemma msgCiphersSignedOk_cleaned_honestk' :
    forall (msgCphrs : queued_messages) honestk honestk' cs,
      (forall k_id, honestk $? k_id = Some true -> honestk' $? k_id = Some true)
      -> Forall (fun sigm => match sigm with (existT _ _ m) => msg_honestly_signed honestk cs m = true end) msgCphrs
      -> Forall (fun sigm => match sigm with (existT _ _ m) => msg_honestly_signed honestk' (clean_ciphers honestk cs) m = true end) msgCphrs.
  Proof.
    induction msgCphrs; intros; econstructor; invert H0; eauto; clean_map_lookups.
    destruct a; intuition eauto;
      unfold msg_honestly_signed in *;
      cases (msg_signing_key cs c); try discriminate.

    assert (msg_signing_key (clean_ciphers honestk cs) c = Some k).
    unfold msg_signing_key; unfold msg_signing_key in Heq;
      destruct c; try discriminate.
    cases (cs $? c_id); try discriminate; destruct c; try discriminate; invert Heq;
      erewrite clean_ciphers_keeps_honest_cipher; eauto; simpl; eauto.

    rewrite H0; unfold honest_keyb in *.
    cases (honestk $? k); try discriminate; destruct b; try discriminate.
    assert (honestk' $? k = Some true) as RW by eauto; rewrite RW; eauto.
  Qed.

  Lemma msgCiphersSigned_cleaned_honestk :
    forall {t} (msg : crypto t) honestk honestk' cs,
      (forall k_id, honestk $? k_id = Some true -> honestk' $? k_id = Some true)
      -> msgCiphersSignedOk honestk cs msg
      -> msgCiphersSignedOk honestk' (clean_ciphers honestk cs) msg.
  Proof. unfold msgCiphersSignedOk; intros; eapply msgCiphersSignedOk_cleaned_honestk'; auto. Qed.

  Hint Resolve msgCiphersSigned_cleaned_honestk.

  Hint Constructors encrypted_cipher_ok.
  
  Lemma encrypted_cipher_ok_addnl_cipher :
    forall honestk cs ks c_id c1 c2,
      encrypted_cipher_ok honestk cs ks c1
      -> ~ In c_id cs
      -> encrypted_cipher_ok honestk (cs $+ (c_id,c2)) ks c1.
  Proof.
    inversion 1; intros; eauto.
  Qed.

  Lemma encrypted_ciphers_ok_addnl_cipher :
    forall honestk cs ks c_id c,
      Forall_natmap (encrypted_cipher_ok honestk cs ks) cs
      -> ~ In c_id cs
      -> Forall_natmap (encrypted_cipher_ok honestk (cs $+ (c_id, c)) ks) cs.
  Proof.
    intros.
    rewrite Forall_natmap_forall in *.
    intros.
    specialize (H _ _ H1); eauto using encrypted_cipher_ok_addnl_cipher.
  Qed.

  Lemma encrypted_cipher_ok_addnl_key :
    forall honestk cs ks k c,
      encrypted_cipher_ok honestk cs ks c
      -> ~ In (keyId k) ks
      -> encrypted_cipher_ok honestk cs (ks $+ (keyId k, k)) c.
  Proof.
    inversion 1; intros; subst; invert H;
      try solve [
            econstructor; try assumption;
            try
              match goal with
              | [ |- _ $+ (?kid1,_) $? ?kid2 = _] => cases (kid1 ==n kid2); subst; clean_map_lookups; eauto
              end; eauto
          ].

    - clean_map_lookups.
      eapply SigEncCipherAdvSignedOk; eauto.
      cases (keyId k ==n k__s); subst; clean_map_lookups; eauto.
      cases (keyId k ==n k__e); subst; clean_map_lookups; eauto.
      intros.
      cases (keyId k ==n k0); subst; clean_map_lookups; eauto.
      eexists; intuition eauto; subst.
      specialize (H14 _ _ H); split_ex; split_ands; auto.
  Qed.

  Lemma encrypted_ciphers_ok_addnl_key :
    forall honestk cs ks k_id k,
      encrypted_ciphers_ok honestk cs ks
      -> ~ In (keyId k) ks
      -> k_id = keyId k
      -> encrypted_ciphers_ok honestk cs (ks $+ (k_id, k)).
  Proof.
    unfold encrypted_ciphers_ok; intros.
    rewrite Forall_natmap_forall in *.
    intros; subst.
    specialize (H _ _ H2); eauto using encrypted_cipher_ok_addnl_key.
  Qed.

  Lemma keys_mine_addnl_honest_key :
    forall honestk k_id ks,
      keys_mine honestk ks
      -> keys_mine (honestk $+ (k_id,true)) ks.
  Proof.
    intros; unfold keys_mine; intros.
    destruct (k_id ==n k_id0); subst; clean_map_lookups;
      destruct kp; eauto.
  Qed.

  Hint Resolve keys_mine_addnl_honest_key.

  Lemma encrypted_cipher_ok_addnl_honest_key :
    forall honestk cs ks k c,
      encrypted_cipher_ok honestk cs ks c
      -> ~ In (keyId k) honestk
      -> ~ In (keyId k) ks
      -> encrypted_cipher_ok (honestk $+ (keyId k, true)) cs (ks $+ (keyId k, k)) c.
  Proof.
    inversion 1; intros; subst; invert H; clean_map_lookups;
      try solve [
            econstructor; try assumption;
            repeat
              match goal with
              | [ H : (forall k kp, findKeysMessage _ $? k = Some kp -> _) |- (forall k kp, findKeysMessage _ $? k = Some kp -> _ ) ] => intros
              | [ H : (forall k, findKeysMessage _ $? k = _ -> _) |- (forall k, findKeysMessage  _ $? k = _ -> _ ) ] => intros
              | [ H : (forall k, findKeysMessage ?msg $? k = ?opt -> _), FK : findKeysMessage ?msg $? _ = ?opt |- _ ] =>
                specialize (H _ FK); split_ex; split_ands
              | [ H : ?m $? _ = Some _, H1 : (forall k_id kp, ?m $? k_id = Some kp -> _) |- _ /\ _ ] => specialize (H1 _ _ H)
              | [ |- context [_ $+ (?kid1,_) $? ?kid2 = _] ] => cases (kid1 ==n kid2); subst; clean_map_lookups; eauto
              | [ |- context [_ $+ (?kid1,_) $? ?kid2 <> _] ] => cases (kid1 ==n kid2); subst; clean_map_lookups; eauto
              end; intuition eauto
          ].

    eapply SigEncCipherAdvSignedOk; eauto.
    - destruct (keyId k ==n k__s); subst; clean_map_lookups; eauto.
    - destruct (keyId k ==n k__s); subst; clean_map_lookups; eauto.
    - destruct (keyId k ==n k__e); subst; clean_map_lookups; eauto.
    - intros.
      specialize (H15 _ _ H); split_ex; split_ands.
      eexists; destruct (keyId k ==n k0); subst; clean_map_lookups; eauto.
  Qed.

  Lemma encrypted_ciphers_ok_addnl_honest_key :
    forall honestk cs ks k_id k,
      encrypted_ciphers_ok honestk cs ks
      -> ~ In (keyId k) ks
      -> ~ In (keyId k) honestk
      -> k_id = keyId k
      -> encrypted_ciphers_ok (honestk $+ (k_id,true)) cs (ks $+ (k_id, k)).
  Proof.
    unfold encrypted_ciphers_ok; intros.
    rewrite Forall_natmap_forall in *.
    intros; subst; eauto using encrypted_cipher_ok_addnl_honest_key.
  Qed.

  Hint Resolve
       encrypted_ciphers_ok_addnl_cipher
       encrypted_ciphers_ok_addnl_key.

  Lemma adv_step_encrypted_ciphers_ok :
    forall {A B C} cs cs' lbl (usrs usrs' : honest_users A) (adv adv' : user_data B)
              gks gks' ks ks' qmsgs qmsgs' mycs mycs' froms froms' sents sents' cur_n cur_n' bd bd',
      step_user lbl None bd bd'
      -> forall (cmd : user_cmd C) honestk,
        bd = (usrs, adv, cs, gks, ks, qmsgs, mycs, froms, sents, cur_n, cmd)
        -> honestk = findUserKeys usrs
        -> ks = adv.(key_heap)
        -> adv_no_honest_keys honestk ks
        -> keys_and_permissions_good gks usrs ks
        -> adv_cipher_queue_ok cs usrs mycs
        -> encrypted_ciphers_ok honestk cs gks
        -> forall cmd' honestk',
            bd' = (usrs', adv', cs', gks', ks', qmsgs', mycs', froms', sents', cur_n', cmd')
            -> honestk' = findUserKeys usrs'
            -> encrypted_ciphers_ok honestk' cs' gks'.
  Proof.
    induction 1; inversion 1; inversion 7; intros; subst;
      eauto 2; autorewrite with find_user_keys; eauto.

    - econstructor; auto.
      assert (adv_no_honest_keys (findUserKeys usrs') (key_heap adv')) as ADV by assumption.
      specialize (H23 k__signid).
      econstructor; eauto.
      + unfold not; intros; split_ors; split_ands; contra_map_lookup; contradiction.
      + intros.
        specialize (H4 _ _ H5).
        specialize (ADV k); unfold not; split_ors; split_ands; contra_map_lookup; try contradiction;
          unfold keys_and_permissions_good, permission_heap_good in *; split_ands;
            try specialize (H11 _ _ H4); try specialize (H12 _ _ H4);  split_ex; eexists;
              intuition (intros; eauto); contra_map_lookup;
                contradiction.
    - econstructor; eauto.
      specialize (H20 k_id); eauto.
      eapply SigCipherNotHonestOk; unfold not; intros; split_ors; split_ands; contra_map_lookup; try contradiction; eauto.
  Qed.

  Lemma universe_ok_adv_step :
    forall {A B} (U__r : universe A B) lbl usrs adv cs gks ks qmsgs mycs froms sents cur_n cmd,
      universe_ok U__r
      -> adv_universe_ok U__r
      -> step_user lbl None
                  (users U__r, adversary U__r, all_ciphers U__r, all_keys U__r,
                   key_heap (adversary U__r), msg_heap (adversary U__r),
                   c_heap (adversary U__r), from_nons (adversary U__r),
                   sent_nons (adversary U__r), cur_nonce (adversary U__r),
                   protocol (adversary U__r)) (usrs, adv, cs, gks, ks, qmsgs, mycs, froms, sents, cur_n, cmd)
      -> universe_ok
          (buildUniverseAdv
             usrs cs gks
             {| key_heap := ks; protocol := cmd; msg_heap := qmsgs; c_heap := mycs
                ; from_nons := froms; sent_nons := sents; cur_nonce := cur_n |}).
  Proof.
    unfold universe_ok, adv_universe_ok; destruct U__r; simpl; intros; split_ands; eauto using adv_step_encrypted_ciphers_ok.
  Qed.

End RealWorldLemmas.<|MERGE_RESOLUTION|>--- conflicted
+++ resolved
@@ -51,26 +51,26 @@
 Inductive action_matches : forall {A B : Type},
                            RealWorld.action -> RealWorld.universe A B ->
                            IdealWorld.action -> IdealWorld.universe A -> Prop :=
-<<<<<<< HEAD
-| Inp : forall A B t__r t__i (m__rw : RealWorld.crypto t__r) (m__iw m__expected : IdealWorld.message.message t__i)
+(* <<<<<<< HEAD *)
+(* | Inp : forall A B t__r t__i (m__rw : RealWorld.crypto t__r) (m__iw m__expected : IdealWorld.message.message t__i) *)
+(*                ms (U__rw : RealWorld.universe A B) (U__iw : IdealWorld.universe A) rw iw ch_id cs ps p froms, *)
+(*       rw = (RealWorld.Input m__rw p froms) *)
+(* ======= *)
+| Inp : forall A B t (m__rw : RealWorld.crypto t) (m__iw m__expected : IdealWorld.message.message t)
                ms (U__rw : RealWorld.universe A B) (U__iw : IdealWorld.universe A) rw iw ch_id cs ps p froms,
       rw = (RealWorld.Input m__rw p froms)
-=======
-| Inp : forall A B t (m__rw : RealWorld.crypto t) (m__iw m__expected : IdealWorld.message.message t)
-               ms (U__rw : RealWorld.universe A B) (U__iw : IdealWorld.universe A) rw iw ch_id cs ps p y,
-      rw = (RealWorld.Input m__rw p y)
->>>>>>> 238d54fd
+(* >>>>>>> issue037-build_message_eq_predicatea *)
       -> iw = IdealWorld.Input m__iw ch_id cs ps
       -> U__iw.(IdealWorld.channel_vector) $? ch_id = Some ((existT _ _ m__expected) :: ms)
       -> MessageEq.message_eq m__rw U__rw m__iw U__iw ch_id
       -> action_matches rw U__rw iw U__iw
-<<<<<<< HEAD
-| Out : forall A B t__r t__i (m__rw : RealWorld.crypto t__r) (m__iw m__expected : IdealWorld.message.message t__i) ms (U__rw : RealWorld.universe A B) (U__iw : IdealWorld.universe A) rw iw ch_id cs ps suid_to suid_from sents,
+(* <<<<<<< HEAD *)
+(* | Out : forall A B t__r t__i (m__rw : RealWorld.crypto t__r) (m__iw m__expected : IdealWorld.message.message t__i) ms (U__rw : RealWorld.universe A B) (U__iw : IdealWorld.universe A) rw iw ch_id cs ps suid_to suid_from sents, *)
+(*     rw = RealWorld.Output m__rw suid_to suid_from sents *)
+(* ======= *)
+| Out : forall A B t (m__rw : RealWorld.crypto t) (m__iw m__expected : IdealWorld.message.message t) ms (U__rw : RealWorld.universe A B) (U__iw : IdealWorld.universe A) rw iw ch_id cs ps suid_to suid_from sents,
     rw = RealWorld.Output m__rw suid_to suid_from sents
-=======
-| Out : forall A B t (m__rw : RealWorld.crypto t) (m__iw m__expected : IdealWorld.message.message t) ms (U__rw : RealWorld.universe A B) (U__iw : IdealWorld.universe A) rw iw ch_id cs ps,
-    rw = RealWorld.Output m__rw
->>>>>>> 238d54fd
+(* >>>>>>> issue037-build_message_eq_predicatea *)
     -> iw = IdealWorld.Output m__iw ch_id cs ps
     -> U__iw.(IdealWorld.channel_vector) $? ch_id = Some (ms ++ [existT _ _ m__expected])
     -> MessageEq.message_eq m__rw U__rw m__iw U__iw ch_id

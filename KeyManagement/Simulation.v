--- conflicted
+++ resolved
@@ -126,97 +126,86 @@
     Forall_natmap
       (fun u => user_cipher_queue_ok cs honestk u.(c_heap)) usrs.
 
-<<<<<<< HEAD
   Definition adv_cipher_queue_ok (cs : ciphers) :=
     Forall (fun cid => exists c, cs $? cid = Some c).
 
   Inductive encrypted_cipher_ok (cs : ciphers) (gks : keys): cipher -> Prop :=
-  | SigCipherHonestOk : forall {t} (msg : message t) k k_data,
+  | SigCipherHonestOk : forall {t} (msg : crypto t) k k_data,
       honestk $? k = Some true
       -> gks $? k = Some k_data
-      -> (forall k_id, findKeys msg $? k_id = Some true -> False)
-      -> (forall k_id, findKeys msg $? k_id = Some false -> honestk $? k_id = Some true)
+      -> (forall k_id, findKeysCrypto msg $? k_id = Some true -> False)
+      -> (forall k_id, findKeysCrypto msg $? k_id = Some false -> honestk $? k_id = Some true)
       -> msgCiphersSignedOk honestk cs msg
       -> encrypted_cipher_ok cs gks (SigCipher k msg)
-  | SigCipherNotHonestOk : forall {t} (msg : message t) k k_data,
+  | SigCipherNotHonestOk : forall {t} (msg : crypto t) k k_data,
       honestk $? k <> Some true
       -> gks $? k = Some k_data
       (* -> msgCiphersOk cs msg *)
       -> encrypted_cipher_ok cs gks (SigCipher k msg)
-  | SigEncCipherAdvSignedOk :  forall {t} (msg : message t) k__s k__e k_data__s k_data__e,
+  | SigEncCipherAdvSignedOk :  forall {t} (msg : crypto t) k__s k__e k_data__s k_data__e,
       honestk $? k__s <> Some true
       -> gks $? k__s = Some k_data__s
       -> gks $? k__e = Some k_data__e
-      -> (forall k kp, findKeys msg $? k = Some kp
+      -> (forall k kp, findKeysCrypto msg $? k = Some kp
                  -> exists v, gks $? k = Some v
                       /\ (kp = true -> honestk $? k <> Some true))
       -> (forall cid, List.In cid (findCiphers msg) -> exists c, cs $? cid = Some c)
       (* -> msgCiphersOk cs msg *)
       -> encrypted_cipher_ok cs gks (SigEncCipher k__s k__e msg)
-  | SigEncCipherHonestSignedEncKeyHonestOk : forall {t} (msg : message t) k__s k__e k_data__s k_data__e,
+  | SigEncCipherHonestSignedEncKeyHonestOk : forall {t} (msg : crypto t) k__s k__e k_data__s k_data__e,
       honestk $? k__s = Some true
       -> honestk $? k__e = Some true
       -> gks $? k__s = Some k_data__s
       -> gks $? k__e = Some k_data__e
-      -> (forall k_id kp, findKeys msg $? k_id = Some kp -> honestk $? k_id = Some true /\ kp = false)
+      -> (forall k_id kp, findKeysCrypto msg $? k_id = Some kp -> honestk $? k_id = Some true /\ kp = false)
       -> msgCiphersSignedOk honestk cs msg
       -> encrypted_cipher_ok cs gks (SigEncCipher k__s k__e msg).
-=======
-  Inductive encrypted_cipher_ok (cs : ciphers) : cipher -> Prop :=
-  | SigCipherHonestOk : forall {t} (msg : crypto t) k,
-      honestk $? k = Some true
-      -> (forall k, findKeysCrypto msg $? k = Some true -> False)
-      -> msgCiphersSigned honestk cs msg
-      -> encrypted_cipher_ok cs (SigCipher k msg)
-  | SigCipherNotHonestOk : forall {t} (msg : crypto t) k,
-      honestk $? k <> Some true
-      -> encrypted_cipher_ok cs (SigCipher k msg)
-  | SigEncCipherAdvSignedOk :  forall {t} (msg : crypto t) k__e k__s,
-      honestk $? k__s <> Some true
-      -> (forall k, findKeysCrypto msg $? k = Some true
-              -> honestk $? k <> Some true)
-      -> encrypted_cipher_ok cs (SigEncCipher k__s k__e msg)
-  | SigEncCipherHonestSignedEncKeyHonestOk : forall {t} (msg : crypto t) k__e k__s,
-      honestk $? k__s = Some true
-      -> honestk $? k__e = Some true
-      -> keys_mine honestk (findKeysCrypto msg)
-      -> msgCiphersSigned honestk cs msg
-      -> encrypted_cipher_ok cs (SigEncCipher k__s k__e msg).
->>>>>>> c94cf68e
+(* ======= *)
+(*   Inductive encrypted_cipher_ok (cs : ciphers) : cipher -> Prop := *)
+(*   | SigCipherHonestOk : forall {t} (msg : crypto t) k, *)
+(*       honestk $? k = Some true *)
+(*       -> (forall k, findKeysCrypto msg $? k = Some true -> False) *)
+(*       -> msgCiphersSigned honestk cs msg *)
+(*       -> encrypted_cipher_ok cs (SigCipher k msg) *)
+(*   | SigCipherNotHonestOk : forall {t} (msg : crypto t) k, *)
+(*       honestk $? k <> Some true *)
+(*       -> encrypted_cipher_ok cs (SigCipher k msg) *)
+(*   | SigEncCipherAdvSignedOk :  forall {t} (msg : crypto t) k__e k__s, *)
+(*       honestk $? k__s <> Some true *)
+(*       -> (forall k, findKeysCrypto msg $? k = Some true *)
+(*               -> honestk $? k <> Some true) *)
+(*       -> encrypted_cipher_ok cs (SigEncCipher k__s k__e msg) *)
+(*   | SigEncCipherHonestSignedEncKeyHonestOk : forall {t} (msg : crypto t) k__e k__s, *)
+(*       honestk $? k__s = Some true *)
+(*       -> honestk $? k__e = Some true *)
+(*       -> keys_mine honestk (findKeysCrypto msg) *)
+(*       -> msgCiphersSigned honestk cs msg *)
+(*       -> encrypted_cipher_ok cs (SigEncCipher k__s k__e msg). *)
+(* >>>>>>> 037-message_eq_prop *)
 
   Definition encrypted_ciphers_ok (cs : ciphers) (gks : keys) :=
     Forall_natmap (encrypted_cipher_ok cs gks) cs.
 
-<<<<<<< HEAD
-  Definition message_no_adv_private {t} (msg : message t) :=
-    forall k p, findKeys msg $? k = Some p -> honestk $? k = Some true /\ p = false.
+  Definition message_no_adv_private {t} (msg : crypto t) :=
+    forall k p, findKeysCrypto msg $? k = Some p -> honestk $? k = Some true /\ p = false.
     (* forall k, findKeys msg $? k = Some true -> False. *)
-=======
-  Definition message_no_adv_private {t} (msg : crypto t) :=
-    forall k, findKeysCrypto msg $? k = Some true -> False.
->>>>>>> c94cf68e
-  (* -> (honestk $? k = None \/ honestk $? k = Some false). *)
 
   Hint Unfold message_no_adv_private.
 
   Definition adv_message_queue_ok (honestk : key_perms) (cs : ciphers) (gks : keys) (msgs : queued_messages) :=
     Forall (fun sigm => match sigm with
                      | (existT _ _ m) =>
-<<<<<<< HEAD
                        (forall k kp,
-                         findKeys m $? k = Some kp
+                         findKeysCrypto m $? k = Some kp
                          -> gks $? k <> None /\ (kp = true /\ honestk $? k <> Some true))
                      /\ (forall c_id, List.In c_id (findCiphers m) -> exists c, cs $? c_id = Some c)
-=======
-                       forall k, findKeysCrypto m $? k = Some true -> honestk $? k <> Some true
->>>>>>> c94cf68e
                      end
            ) msgs.
 
   Definition message_queue_ok (cs : ciphers) (msgs : queued_messages) (gks : keys) :=
     Forall (fun sigm => match sigm with
                      | (existT _ _ m) =>
-                       (forall k kp, findKeys m $? k = Some kp -> gks $? k <> None)
+                       (forall k kp, findKeysCrypto m $? k = Some kp -> gks $? k <> None)
                        /\ ( match m with
                            | SignedCiphertext k__sign _ _ =>
                                gks $? k__sign <> None
@@ -350,30 +339,21 @@
   Import RealWorld.
 
   Lemma msgCipherOk_addnl_cipher :
-    forall {t} (msg : message t) cs c_id c,
+    forall {t} (msg : crypto t) cs c_id c,
       ~ In c_id cs
       -> msgCipherOk cs msg
       -> msgCipherOk (cs $+ (c_id,c)) msg.
   Proof.
-<<<<<<< HEAD
     destruct msg; intros; eauto;
       unfold msgCipherOk in *; split_ex.
     - destruct (c_id ==n msg_id); subst; clean_map_lookups; eauto.
-=======
-    induction msgs; intros; econstructor; invert H; eauto; clean_map_lookups.
-    unfold RealWorld.msgCipherOk in H3. unfold RealWorld.msgCipherOk.
-    destruct a; intuition idtac.
-    destruct c0; eauto.
-    - invert H1; invert H2; repeat eexists.
-      destruct (c_id ==n msg_id); subst; clean_map_lookups; eauto.
->>>>>>> c94cf68e
     - destruct (c_id ==n sig); subst; clean_map_lookups; eauto.
   Qed.
 
   Hint Resolve msgCipherOk_addnl_cipher.
 
   Lemma msgCiphersOk_addnl_cipher' :
-    forall cs (msgs : list (sigT message)) c_id c,
+    forall cs (msgs : list (sigT crypto)) c_id c,
       ~ In c_id cs
       -> Forall (fun sigm => match sigm with (existT _ _ m) => msgCipherOk cs m end) msgs
       -> Forall (fun sigm => match sigm with (existT _ _ m) => msgCipherOk (cs $+ (c_id,c)) m end) msgs.
@@ -397,14 +377,14 @@
   Qed.
 
   Lemma msgCiphersOk_addnl_cipher :
-    forall {t} (msg : message t) cs c_id c,
+    forall {t} (msg : crypto t) cs c_id c,
       ~ In c_id cs
       -> msgCiphersOk cs msg
       -> msgCiphersOk (cs $+ (c_id,c)) msg.
   Proof. unfold msgCiphersOk; intros; eapply msgCiphersOk_addnl_cipher'; eauto. Qed.
 
   Lemma msgCiphersSignedOk_addnl_cipher :
-    forall {t} (msg : message t) honestk cs c_id c,
+    forall {t} (msg : crypto t) honestk cs c_id c,
       ~ In c_id cs
       -> msgCiphersSignedOk honestk cs msg
       -> msgCiphersSignedOk honestk (cs $+ (c_id,c)) msg.
@@ -422,14 +402,14 @@
   Proof.
     induction msgCphrs; intros; econstructor; invert H0; eauto; clean_map_lookups.
     destruct a; intuition idtac.
-    destruct m; unfold msg_honestly_signed in *; try discriminate;
+    destruct c; unfold msg_honestly_signed in *; try discriminate;
       unfold honest_keyb in *.
     - destruct (keyId k ==n k__sign); subst; clean_map_lookups; eauto.
     - destruct (keyId k ==n k0); subst; clean_map_lookups; eauto.
   Qed.
 
   Lemma msgCiphersSigned_new_honest_key :
-    forall {t} (msg : message t) honestk cs k,
+    forall {t} (msg : crypto t) honestk cs k,
       msgCiphersSignedOk honestk cs msg
       -> honestk $? keyId k = None
       -> msgCiphersSignedOk (honestk $+ (keyId k, true)) cs msg.
@@ -446,7 +426,7 @@
       -> Forall (fun sigm => match sigm with (existT _ _ m) => msgCipherOk (clean_ciphers honestk cs) m /\ msg_honestly_signed honestk' m = true end) msgCphrs.
   Proof.
     induction msgCphrs; intros; econstructor; invert H0; eauto; clean_map_lookups.
-    destruct a; destruct m; intuition eauto.
+    destruct a; destruct c; intuition eauto.
     - unfold msgCipherOk in *; split_ex; repeat eexists; apply clean_ciphers_keeps_honest_cipher; eauto.
     - unfold msg_honestly_signed, honest_keyb in *.
       cases (honestk $? k__sign); try discriminate;
@@ -466,7 +446,7 @@
   Qed.
 
   Lemma msgCiphersSigned_cleaned_honestk :
-    forall {t} (msg : message t) honestk honestk' cs,
+    forall {t} (msg : crypto t) honestk honestk' cs,
       (forall k_id, honestk $? k_id = Some true -> honestk' $? k_id = Some true)
       -> msgCiphersSignedOk honestk cs msg
       -> msgCiphersSignedOk honestk' (clean_ciphers honestk cs) msg.
@@ -561,9 +541,9 @@
             econstructor; try assumption;
             repeat
               match goal with
-              | [ H : (forall k kp, findKeys _ $? k = Some kp -> _) |- (forall k kp, findKeys _ $? k = Some kp -> _ ) ] => intros
-              | [ H : (forall k, findKeys _ $? k = _ -> _) |- (forall k, findKeys _ $? k = _ -> _ ) ] => intros
-              | [ H : (forall k, findKeys ?msg $? k = ?opt -> _), FK : findKeys ?msg $? _ = ?opt |- _ ] =>
+              | [ H : (forall k kp, findKeysCrypto _ $? k = Some kp -> _) |- (forall k kp, findKeysCrypto _ $? k = Some kp -> _ ) ] => intros
+              | [ H : (forall k, findKeysCrypto _ $? k = _ -> _) |- (forall k, findKeysCrypto _ $? k = _ -> _ ) ] => intros
+              | [ H : (forall k, findKeysCrypto ?msg $? k = ?opt -> _), FK : findKeysCrypto ?msg $? _ = ?opt |- _ ] =>
                 specialize (H _ FK); split_ex; split_ands
               | [ H : ?m $? _ = Some _, H1 : (forall k_id kp, ?m $? k_id = Some kp -> _) |- _ /\ _ ] => specialize (H1 _ _ H)
               | [ |- context [_ $+ (?kid1,_) $? ?kid2 = _] ] => cases (kid1 ==n kid2); subst; clean_map_lookups; eauto

--- conflicted
+++ resolved
@@ -72,11 +72,23 @@
 
   Variable honestk : key_perms.
 
+  Definition permission_heap_honest (perms : key_perms) :=
+    forall k_id p,
+      perms $? k_id = Some p
+      -> honestk $? k_id = Some true.
+
+  Definition permission_heap_good (ks : keys) (perms : key_perms) :=
+    forall k_id p,
+      perms $? k_id = Some p
+      -> exists k, ks $? k_id = Some k.
+
   (* Syntactic Predicates *)
-  Definition keys_good (ks : keys) : Prop :=
-    forall k_id k,
-        ks $? k_id = Some k
-      -> keyId k = k_id.
+  Definition keys_and_permissions_good {A B} (ks : keys) (usrs : honest_users A) (adv : user_data B): Prop :=
+    (forall k_id k,
+          ks $? k_id = Some k
+        -> keyId k = k_id)
+    /\ Forall_natmap (fun u => permission_heap_good ks u.(key_heap)) usrs
+    /\ permission_heap_good ks adv.(key_heap).
 
   Definition msgCiphers_ok {t} (cs : ciphers) (msg : message t) :=
     Forall (fun sigm => match sigm with
@@ -106,32 +118,12 @@
     Forall_natmap
       (fun u => user_cipher_queue_ok cs honestk u.(c_heap)) usrs.
 
-  (* Inductive encrypted_cipher_ok (cs : ciphers) : cipher -> Prop := *)
-  (* | SigCipherHonestOk : forall {t} (msg : message t) k, *)
-  (*     honestk $? k = Some true *)
-  (*     -> (forall k, findKeys msg $? k = Some true -> False) *)
-  (*     -> msgCiphersSigned honestk cs msg *)
-  (*     -> encrypted_cipher_ok cs (SigCipher k msg) *)
-  (* | SigCipherNotHonestOk : forall {t} (msg : message t) k, *)
-  (*     honestk $? k <> Some true *)
-  (*     -> encrypted_cipher_ok cs (SigCipher k msg) *)
-  (* | SigEncCipherAdvSignedOk :  forall {t} (msg : message t) k__e k__s, *)
-  (*     honestk $? k__s <> Some true *)
-  (*     -> (forall k, findKeys msg $? k = Some true *)
-  (*             -> honestk $? k <> Some true) *)
-  (*     -> encrypted_cipher_ok cs (SigEncCipher k__s k__e msg) *)
-  (* | SigEncCipherHonestSignedEncKeyHonestOk : forall {t} (msg : message t) k__e k__s, *)
-  (*     honestk $? k__s = Some true *)
-  (*     -> honestk $? k__e = Some true *)
-  (*     -> keys_mine honestk (findKeys msg) *)
-  (*     -> msgCiphersSigned honestk cs msg *)
-  (*     -> encrypted_cipher_ok cs (SigEncCipher k__s k__e msg). *)
-
   Inductive encrypted_cipher_ok (cs : ciphers) (gks : keys): cipher -> Prop :=
   | SigCipherHonestOk : forall {t} (msg : message t) k k_data,
       honestk $? k = Some true
       -> gks $? k = Some k_data
-      -> (forall k, findKeys msg $? k = Some true -> False)
+      -> (forall k_id, findKeys msg $? k_id = Some true -> False)
+      -> (forall k_id, findKeys msg $? k_id = Some false -> honestk $? k_id = Some true)
       -> msgCiphersSigned honestk cs msg
       -> encrypted_cipher_ok cs gks (SigCipher k msg)
   | SigCipherNotHonestOk : forall {t} (msg : message t) k k_data,
@@ -151,7 +143,8 @@
       -> honestk $? k__e = Some true
       -> gks $? k__s = Some k_data__s
       -> gks $? k__e = Some k_data__e
-      -> keys_mine honestk (findKeys msg)
+      -> (forall k_id kp, findKeys msg $? k_id = Some kp -> honestk $? k_id = Some true /\ kp = false)
+      (* -> keys_mine honestk (findKeys msg) *)
       -> msgCiphersSigned honestk cs msg
       -> encrypted_cipher_ok cs gks (SigEncCipher k__s k__e msg).
 
@@ -159,29 +152,47 @@
     Forall_natmap (encrypted_cipher_ok cs gks) cs.
 
   Definition message_no_adv_private {t} (msg : message t) :=
-    forall k, findKeys msg $? k = Some true -> False.
+    forall k p, findKeys msg $? k = Some p -> honestk $? k = Some true /\ p = false.
+    (* forall k, findKeys msg $? k = Some true -> False. *)
   (* -> (honestk $? k = None \/ honestk $? k = Some false). *)
 
   Hint Unfold message_no_adv_private.
 
-  Definition adv_message_queue_ok (honestk : key_perms) (msgs : queued_messages) :=
+  Definition adv_message_queue_ok (honestk : key_perms) (msgs : queued_messages) (gks : keys) :=
     Forall (fun sigm => match sigm with
                      | (existT _ _ m) =>
-                       forall k, findKeys m $? k = Some true -> honestk $? k <> Some true
+                       forall k, findKeys m $? k = Some true
+                            -> honestk $? k <> Some true
+                            /\ gks $? k <> None
                      end
            ) msgs.
 
-  Definition message_queue_ok (cs : ciphers) (msgs : queued_messages) :=
+  Definition message_queue_ok (cs : ciphers) (msgs : queued_messages) (gks : keys) :=
     Forall (fun sigm => match sigm with
                      | (existT _ _ m) =>
-                         msg_honestly_signed honestk m = true
-                       -> message_no_adv_private m
-                       /\ msgCiphersSigned honestk cs m
+                       (forall k kp, findKeys m $? k = Some kp -> gks $? k <> None)
+                       /\ ( match m with
+                           | SignedCiphertext k__sign _ _ =>
+                               gks $? k__sign <> None
+                             /\ if honest_keyb honestk k__sign
+                               then message_no_adv_private m /\ msgCiphersSigned honestk cs m
+                               else True
+                           | Signature _ k__sign _ =>
+                               gks $? k__sign <> None
+                             /\ if honest_keyb honestk k__sign
+                               then message_no_adv_private m /\ msgCiphersSigned honestk cs m
+                               else True
+                           | _ => True
+                           end
+                         )
+                       (* /\ (msg_honestly_signed honestk m = true *)
+                       (*    -> message_no_adv_private m *)
+                       (*    /\ msgCiphersSigned honestk cs m) *)
                      end
            ) msgs.
 
-  Definition message_queues_ok {A} (cs : ciphers) (usrs : honest_users A) :=
-    Forall_natmap (fun u => message_queue_ok cs u.(msg_heap)) usrs.
+  Definition message_queues_ok {A} (cs : ciphers) (usrs : honest_users A) (gks : keys) :=
+    Forall_natmap (fun u => message_queue_ok cs u.(msg_heap) gks) usrs.
 
   Definition adv_no_honest_keys (advk : key_perms) : Prop :=
     forall k_id,
@@ -208,10 +219,10 @@
 
 Definition adv_universe_ok {A B} (U : RealWorld.universe A B) : Prop :=
   let honestk := RealWorld.findUserKeys U.(RealWorld.users)
-  in  keys_good U.(RealWorld.all_keys)
+  in  keys_and_permissions_good U.(RealWorld.all_keys) U.(RealWorld.users) U.(RealWorld.adversary)
     /\ user_cipher_queues_ok U.(RealWorld.all_ciphers) honestk U.(RealWorld.users)
-    /\ message_queues_ok honestk U.(RealWorld.all_ciphers) U.(RealWorld.users)
-    /\ adv_message_queue_ok honestk U.(RealWorld.adversary).(RealWorld.msg_heap)
+    /\ message_queues_ok honestk U.(RealWorld.all_ciphers) U.(RealWorld.users) U.(RealWorld.all_keys)
+    /\ adv_message_queue_ok honestk U.(RealWorld.adversary).(RealWorld.msg_heap) U.(RealWorld.all_keys)
     /\ adv_no_honest_keys honestk U.(RealWorld.adversary).(RealWorld.key_heap).
 
 Section Simulation.
@@ -290,7 +301,6 @@
 Definition awesomeAdv : forall B, RealWorld.user_data B -> Prop :=
   fun _ _ => True.
 
-
 Section RealWorldLemmas.
 
   Import RealWorld.
@@ -310,11 +320,77 @@
     - destruct (c_id ==n sig); subst; clean_map_lookups; eauto.
   Qed.
 
+  Lemma msgCiphersSigned_new_honest_key' :
+    forall msgCphrs honestk cs k,
+      Forall (msgCipherOk honestk cs) msgCphrs
+      -> honestk $? keyId k = None
+      -> Forall (RealWorld.msgCipherOk (honestk $+ (keyId k, true)) cs) msgCphrs.
+  Proof.
+    induction msgCphrs; intros; econstructor; invert H; eauto; clean_map_lookups.
+    unfold msgCipherOk in H3. unfold msgCipherOk.
+    destruct a; intuition idtac.
+    destruct m; eauto.
+    - simpl in *; unfold honest_keyb in *; simpl;
+        cases (honestk $? k__sign); try discriminate;
+          destruct (keyId k ==n k__sign); subst; clean_map_lookups; context_map_rewrites;
+            cases b; try discriminate; trivial.
+    - simpl in *; unfold honest_keyb in *; simpl;
+        cases (honestk $? k0); try discriminate;
+          destruct (keyId k ==n k0); subst; clean_map_lookups; context_map_rewrites;
+            cases b; try discriminate; trivial.
+  Qed.
+
+  Lemma msgCiphersSigned_new_honest_key :
+    forall {t} (msg : message t) honestk cs k,
+      msgCiphersSigned honestk cs msg
+      -> honestk $? keyId k = None
+      -> msgCiphersSigned (honestk $+ (keyId k, true)) cs msg.
+  Proof.
+    intros; eapply msgCiphersSigned_new_honest_key'; eauto.
+  Qed.
+
+  Hint Resolve msgCiphersSigned_new_honest_key.
+
+  Lemma msgCiphersSigned_cleaned_honestk' :
+    forall msgCphrs honestk honestk' cs,
+      (forall k_id, honestk $? k_id = Some true -> honestk' $? k_id = Some true)
+      -> Forall (msgCipherOk honestk cs) msgCphrs
+      -> Forall (msgCipherOk honestk' (clean_ciphers honestk cs)) msgCphrs.
+  Proof.
+    induction msgCphrs; intros; econstructor; invert H0; eauto; clean_map_lookups.
+    unfold msgCipherOk in H3; unfold msgCipherOk.
+    destruct a; destruct m; intuition eauto.
+    - unfold msg_honestly_signed, honest_keyb in *.
+      cases (honestk $? k__sign); try discriminate;
+        destruct b;
+        try discriminate.
+        match goal with
+        | [ H : honestk $? k__sign = Some true, H2 : (forall k_id, honestk $? _ = _ -> _ ) |- _ ] => specialize (H2 _ H); rewrite H2
+        end; trivial.
+    - split_ex; repeat eexists; apply clean_ciphers_keeps_honest_cipher; eauto.
+    - unfold msg_honestly_signed, honest_keyb in *.
+      cases (honestk $? k); try discriminate;
+        destruct b; try discriminate;
+        match goal with
+        | [ H : honestk $? k = Some true, H2 : (forall k_id, honestk $? _ = _ -> _ ) |- _ ] => specialize (H2 _ H); rewrite H2
+        end; trivial.
+    - split_ex; repeat eexists; apply clean_ciphers_keeps_honest_cipher; eauto.
+  Qed.
+
+  Lemma msgCiphersSigned_cleaned_honestk :
+    forall {t} (msg : message t) honestk honestk' cs,
+      (forall k_id, honestk $? k_id = Some true -> honestk' $? k_id = Some true)
+      -> msgCiphersSigned honestk cs msg
+      -> msgCiphersSigned honestk' (clean_ciphers honestk cs) msg.
+  Proof. unfold msgCiphersSigned; intros; eapply msgCiphersSigned_cleaned_honestk'; auto. Qed.
+
+  Hint Resolve msgCiphersSigned_cleaned_honestk.
+
   Lemma encrypted_cipher_ok_addnl_cipher :
-    forall honestk cs c_id c1 c2,
-      encrypted_cipher_ok honestk cs c1
+    forall honestk cs ks c_id c1 c2,
+      encrypted_cipher_ok honestk cs ks c1
       -> ~ In c_id cs
-      -> encrypted_cipher_ok honestk (cs $+ (c_id,c2)) c1.
+      -> encrypted_cipher_ok honestk (cs $+ (c_id,c2)) ks c1.
   Proof.
     inversion 1; intros; try solve [ econstructor; eauto ].
     - econstructor; eauto.
@@ -324,10 +400,10 @@
   Qed.
 
   Lemma encrypted_ciphers_ok_addnl_cipher :
-    forall honestk cs c_id c,
-      Forall_natmap (encrypted_cipher_ok honestk cs) cs
+    forall honestk cs ks c_id c,
+      Forall_natmap (encrypted_cipher_ok honestk cs ks) cs
       -> ~ In c_id cs
-      -> Forall_natmap (encrypted_cipher_ok honestk (cs $+ (c_id, c))) cs.
+      -> Forall_natmap (encrypted_cipher_ok honestk (cs $+ (c_id, c)) ks) cs.
   Proof.
     intros.
     rewrite Forall_natmap_forall in *.
@@ -335,8 +411,95 @@
     specialize (H _ _ H1); eauto using encrypted_cipher_ok_addnl_cipher.
   Qed.
 
+  Lemma encrypted_cipher_ok_addnl_key :
+    forall honestk cs ks k c,
+      encrypted_cipher_ok honestk cs ks c
+      -> ~ In (keyId k) ks
+      -> encrypted_cipher_ok honestk cs (ks $+ (keyId k, k)) c.
+  Proof.
+    inversion 1; intros; subst; invert H;
+      try solve [
+            econstructor; try assumption;
+            try
+              match goal with
+              | [ |- _ $+ (?kid1,_) $? ?kid2 = _] => cases (kid1 ==n kid2); subst; clean_map_lookups; eauto
+              end; eauto
+          ].
+
+    - clean_map_lookups.
+      eapply SigEncCipherAdvSignedOk; eauto.
+      cases (keyId k ==n k__s); subst; clean_map_lookups; eauto.
+      cases (keyId k ==n k__e); subst; clean_map_lookups; eauto.
+      intros.
+      cases (keyId k ==n k0); subst; clean_map_lookups; eauto.
+      exists k; eauto.
+      specialize (H12 _ H); split_ex; split_ands; auto.
+  Qed.
+
+  Lemma encrypted_ciphers_ok_addnl_key :
+    forall honestk cs ks k_id k,
+      encrypted_ciphers_ok honestk cs ks
+      -> ~ In (keyId k) ks
+      -> k_id = keyId k
+      -> encrypted_ciphers_ok honestk cs (ks $+ (k_id, k)).
+  Proof.
+    unfold encrypted_ciphers_ok; intros.
+    rewrite Forall_natmap_forall in *.
+    intros; subst.
+    specialize (H _ _ H2); eauto using encrypted_cipher_ok_addnl_key.
+  Qed.
+
+  Lemma keys_mine_addnl_honest_key :
+    forall honestk k_id ks,
+      keys_mine honestk ks
+      -> keys_mine (honestk $+ (k_id,true)) ks.
+  Proof.
+    intros; unfold keys_mine; intros.
+    destruct (k_id ==n k_id0); subst; clean_map_lookups;
+      destruct kp; eauto.
+  Qed.
+
+  Hint Resolve keys_mine_addnl_honest_key.
+
+  Lemma encrypted_cipher_ok_addnl_honest_key :
+    forall honestk cs ks k c,
+      encrypted_cipher_ok honestk cs ks c
+      -> ~ In (keyId k) honestk
+      -> ~ In (keyId k) ks
+      -> encrypted_cipher_ok (honestk $+ (keyId k, true)) cs (ks $+ (keyId k, k)) c.
+  Proof.
+    inversion 1; intros; subst; invert H; clean_map_lookups;
+      try solve [
+            econstructor; try assumption;
+            repeat
+              match goal with
+              | [ H : (forall k kp, findKeys _ $? k = Some kp -> _) |- (forall k kp, findKeys _ $? k = Some kp -> _ ) ] => intros
+              | [ H : (forall k, findKeys _ $? k = _ -> _) |- (forall k, findKeys _ $? k = _ -> _ ) ] => intros
+              | [ H : (forall k, findKeys ?msg $? k = ?opt -> _), FK : findKeys ?msg $? _ = ?opt |- _ ] =>
+                specialize (H _ FK); split_ex; split_ands
+              | [ H : ?m $? _ = Some _, H1 : (forall k_id kp, ?m $? k_id = Some kp -> _) |- _ /\ _ ] => specialize (H1 _ _ H)
+              | [ |- context [_ $+ (?kid1,_) $? ?kid2 = _] ] => cases (kid1 ==n kid2); subst; clean_map_lookups; eauto
+              | [ |- context [_ $+ (?kid1,_) $? ?kid2 <> _] ] => cases (kid1 ==n kid2); subst; clean_map_lookups; eauto
+              end; intuition eauto
+          ].
+  Qed.
+
+  Lemma encrypted_ciphers_ok_addnl_honest_key :
+    forall honestk cs ks k_id k,
+      encrypted_ciphers_ok honestk cs ks
+      -> ~ In (keyId k) ks
+      -> ~ In (keyId k) honestk
+      -> k_id = keyId k
+      -> encrypted_ciphers_ok (honestk $+ (k_id,true)) cs (ks $+ (k_id, k)).
+  Proof.
+    unfold encrypted_ciphers_ok; intros.
+    rewrite Forall_natmap_forall in *.
+    intros; subst; eauto using encrypted_cipher_ok_addnl_honest_key.
+  Qed.
+
   Hint Resolve
-       encrypted_ciphers_ok_addnl_cipher.
+       encrypted_ciphers_ok_addnl_cipher
+       encrypted_ciphers_ok_addnl_key.
 
   Lemma adv_step_encrypted_ciphers_ok :
     forall {A B C} cs cs' lbl (usrs usrs' : honest_users A) (adv adv' : user_data B)
@@ -347,27 +510,30 @@
         -> honestk = findUserKeys usrs
         -> ks = adv.(key_heap)
         -> adv_no_honest_keys honestk ks
-        -> encrypted_ciphers_ok honestk cs
+        -> keys_and_permissions_good gks usrs adv
+        -> encrypted_ciphers_ok honestk cs gks
         -> forall cmd' honestk',
             bd' = (usrs', adv', cs', gks', ks', qmsgs', mycs', cmd')
             -> honestk' = findUserKeys usrs'
-            -> encrypted_ciphers_ok honestk' cs'.
-  Proof.
-    induction 1; inversion 1; inversion 5; intros; subst;
+            -> encrypted_ciphers_ok honestk' cs' gks'.
+  Proof.
+    induction 1; inversion 1; inversion 6; intros; subst;
       eauto 2; autorewrite with find_user_keys; eauto.
 
-    - econstructor; eauto.
+    - econstructor; auto.
       assert (adv_no_honest_keys (findUserKeys usrs') (key_heap adv')) as ADV by assumption.
       specialize (H20 k__signid).
       econstructor; eauto.
       + unfold not; intros; split_ors; split_ands; contra_map_lookup; contradiction.
       + intros.
         specialize (H4 _ _ H6).
-        specialize (ADV k); unfold not; intros; split_ors; split_ands; contra_map_lookup; contradiction.
+        specialize (ADV k); unfold not; split_ors; split_ands; contra_map_lookup; try contradiction;
+          unfold keys_and_permissions_good, permission_heap_good in *; split_ands;
+            specialize (H12 _ _ H4); split_ex; eexists; intuition (intros; eauto); contra_map_lookup.
 
     - econstructor; eauto.
       specialize (H16 k_id).
-      eapply SigCipherNotHonestOk; unfold not; intros; split_ors; split_ands; contra_map_lookup; contradiction.
+      eapply SigCipherNotHonestOk; unfold not; intros; split_ors; split_ands; contra_map_lookup; try contradiction; eauto.
   Qed.
 
   Lemma universe_ok_adv_step :
@@ -386,132 +552,4 @@
     unfold universe_ok, adv_universe_ok; destruct U__r; simpl; intros; split_ands; eauto using adv_step_encrypted_ciphers_ok.
   Qed.
 
-<<<<<<< HEAD
-End RealWorldLemmas.
-=======
-Definition refines {A B : Type} (U1 : RealWorld.universe A B)(U2 : IdealWorld.universe A) :=
-  exists R, simulates R U1 U2.
-
-Infix "<|" := refines (no associativity, at level 70).
-
-
-Lemma msgCiphersSigned_addnl_cipher :
-  forall cs msgs honestk c_id c,
-    Forall (RealWorld.msgCipherOk honestk cs) msgs
-    -> ~ In c_id cs
-    -> Forall (RealWorld.msgCipherOk honestk (cs $+ (c_id,c))) msgs.
-Proof.
-  induction msgs; intros; econstructor; invert H; eauto; clean_map_lookups.
-  unfold RealWorld.msgCipherOk in H3. unfold RealWorld.msgCipherOk.
-  destruct a; intuition idtac.
-  destruct m; eauto.
-  - invert H1; invert H2; repeat eexists.
-    destruct (c_id ==n msg_id); subst; clean_map_lookups; eauto.
-  - destruct (c_id ==n sig); subst; clean_map_lookups; eauto.
-Qed.
-
-Lemma encrypted_cipher_ok_addnl_cipher :
-  forall honestk cs gks c_id c1 c2,
-    encrypted_cipher_ok honestk cs gks c1
-    -> ~ In c_id cs
-    -> encrypted_cipher_ok honestk (cs $+ (c_id,c2)) gks c1.
-Proof.
-  inversion 1; intros; try solve [ econstructor; eauto ].
-  - econstructor; eauto.
-    eapply msgCiphersSigned_addnl_cipher; auto.
-  - eapply SigEncCipherHonestSignedEncKeyHonestOk; eauto.
-    eapply msgCiphersSigned_addnl_cipher; auto.
-Qed.
-
-Lemma encrypted_ciphers_ok_addnl_cipher :
-  forall honestk cs gks c_id c,
-    Forall_natmap (encrypted_cipher_ok honestk cs gks) cs
-    -> ~ In c_id cs
-    -> Forall_natmap (encrypted_cipher_ok honestk (cs $+ (c_id, c)) gks) cs.
-Proof.
-  intros.
-  rewrite Forall_natmap_forall in *.
-  intros.
-  specialize (H _ _ H1); eauto using encrypted_cipher_ok_addnl_cipher.
-Qed.
-
-Ltac solve_against_key k k' := destruct (k ==n k'); subst; clean_map_lookups; eauto.
-
-Ltac add_key_solver' honestk k_id k' :=
-      unfold add_key_perm; destruct (honestk $? k_id); simplify; eauto; solve_against_key k_id k'.
-
-Ltac add_key_solver :=
-  match goal with
-  | [|- _ $+ (?k_id, _) $? ?k' = _] => solve_against_key k_id k'
-  | [|- context[_ $? ?k']] =>
-    match goal with
-    | [|- context[add_key_perm ?k_id _ ?honestk]] => add_key_solver' honestk k_id k'
-    | [|- context[?honestk $+ (?k_id, _)]] => add_key_solver' honestk k_id k'
-    end
-  end.
-
-Lemma messageCipherOk_addnl_key : forall honestk cs msg k_id,
-    RealWorld.msgCipherOk honestk cs msg
-    -> RealWorld.msgCipherOk (add_key_perm k_id true honestk) cs msg.
-Proof.
-  intros.
-  unfold RealWorld.msgCipherOk in *.
-  destruct msg.
-  intuition idtac.
-  destruct m
-  ; eauto
-  ; unfold RealWorld.msg_honestly_signed, RealWorld.honest_keyb in *
-  ; add_key_solver.
-Qed.
-
-Lemma keys_mine_addnl_key : forall {t} honestk k_id (msg : RealWorld.message t),
-  RealWorld.keys_mine honestk (RealWorld.findKeys msg)
-  -> RealWorld.keys_mine (add_key_perm k_id true honestk) (RealWorld.findKeys msg).
-  unfold RealWorld.keys_mine in *; intros; destruct kp; add_key_solver.
-Qed.
-
-Lemma dishonest_sigenc_addnl_key : forall {t} honestk k_id k_data (gks : keys) (msg : RealWorld.message t),
-    (forall k, RealWorld.findKeys msg $? k = Some true
-          -> exists v, gks $? k = Some v
-                 /\ honestk $? k <> Some true)
-    -> gks $? k_id = None
-    -> (forall k, RealWorld.findKeys msg $? k = Some true
-            -> exists v, gks $+ (k_id, k_data) $? k = Some v
-                   /\ (add_key_perm k_id true honestk) $? k <> Some true).
-  intros.
-  apply H in H1 as [v [J K]].
-  add_key_solver.
-Qed.
-
-Hint Resolve messageCipherOk_addnl_key keys_mine_addnl_key dishonest_sigenc_addnl_key.
-
-Lemma msgCiphersSigned_addnl_key : forall {t} honestk cs (msg : RealWorld.message t) k_id,
-    RealWorld.msgCiphersSigned honestk cs msg
-    -> RealWorld.msgCiphersSigned (add_key_perm k_id true honestk) cs msg.
-Proof.
-  intros; invert H; unfold RealWorld.msgCiphersSigned in *.
-  - rewrite <- H1. constructor.
-  - apply Forall_forall.
-    intros.
-    rewrite Forall_forall in H2.
-    rewrite <- H0 in H.
-    destruct H; subst; auto.
-Qed.
-
-Hint Resolve msgCiphersSigned_addnl_key.
-
-Lemma encrypted_cipher_ok_addnl_key :
-  forall honestk cs gks c_id k_id k_data,
-    encrypted_cipher_ok honestk cs gks c_id
-    -> gks $? k_id = None
-    -> encrypted_cipher_ok (add_key_perm k_id true honestk) cs (gks $+ (k_id, k_data)) c_id.
-Proof.
-  intros
-  ; invert H
-  ; [ eapply SigCipherHonestOk
-    | eapply SigCipherNotHonestOk
-    | eapply SigEncCipherAdvSignedOk
-    | eapply SigEncCipherHonestSignedEncKeyHonestOk]
-  ; (eauto || add_key_solver).
-Qed.
->>>>>>> 7ca09669
+End RealWorldLemmas.
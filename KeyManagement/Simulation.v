(* DISTRIBUTION STATEMENT A. Approved for public release. Distribution is unlimited.
 *
 * This material is based upon work supported by the Department of the Air Force under Air Force 
 * Contract No. FA8702-15-D-0001. Any opinions, findings, conclusions or recommendations expressed 
 * in this material are those of the author(s) and do not necessarily reflect the views of the 
 * Department of the Air Force.
 * 
 * © 2019 Massachusetts Institute of Technology.
 * 
 * MIT Proprietary, Subject to FAR52.227-11 Patent Rights - Ownership by the contractor (May 2014)
 * 
 * The software/firmware is provided to you on an As-Is basis
 * 
 * Delivered to the U.S. Government with Unlimited Rights, as defined in DFARS Part 252.227-7013
 * or 7014 (Feb 2014). Notwithstanding any copyright notice, U.S. Government rights in this work are
 * defined by DFARS 252.227-7013 or DFARS 252.227-7014 as detailed above. Use of this work other than
 *  as specifically authorized by the U.S. Government may violate any copyrights that exist in this work. *)
From Coq Require Import
     List
     Morphisms
     Eqdep
.

Require Import
        MyPrelude
        Maps
        Messages
        MessageEq
        Common
        Keys
        AdversaryUniverse
.

Require IdealWorld
        RealWorld.

Import IdealWorld.IdealNotations
       RealWorld.RealWorldNotations.

Set Implicit Arguments.

<<<<<<< HEAD
Definition istepSilent {A : Type} (U1 U2 : IdealWorld.universe A) :=
  IdealWorld.lstep_universe U1 Silent U2.
=======
Definition rstepSilent {A B} (U1 U2 : RealWorld.universe A B) :=
  RealWorld.step_universe U1 Messages.Silent U2.

Definition istepSilent {A} (U1 U2 : IdealWorld.universe A) :=
  IdealWorld.lstep_universe U1 Messages.Silent U2.
>>>>>>> 5429676f

Inductive chan_key : Set :=
| Public (ch_id : IdealWorld.channel_id)
| Auth (ch_id : IdealWorld.channel_id): forall k,
    k.(keyUsage) = Signing -> chan_key
| Enc  (ch_id : IdealWorld.channel_id) : forall k,
    k.(keyUsage) = Encryption -> chan_key
| AuthEnc (ch_id : IdealWorld.channel_id) : forall k1 k2,
      k1.(keyUsage) = Signing
    -> k2.(keyUsage) = Encryption
    -> chan_key
.

Inductive action_matches : forall {A B : type},
                           RealWorld.action -> RealWorld.universe A B ->
                           IdealWorld.action -> IdealWorld.universe A -> Prop :=
| Inp : forall A B t (m__rw : RealWorld.crypto t) (m__iw m__expected : IdealWorld.message.message t)
               ms (U__rw : RealWorld.universe A B) (U__iw : IdealWorld.universe A) rw iw ch_id cs ps p froms,
      rw = (RealWorld.Input m__rw p froms)
      -> iw = IdealWorld.Input m__iw ch_id cs ps
      -> U__iw.(IdealWorld.channel_vector) $? ch_id = Some ((existT _ _ m__expected) :: ms)
      -> MessageEq.message_eq m__rw U__rw m__iw U__iw ch_id
      -> action_matches rw U__rw iw U__iw
| Out : forall A B t (m__rw : RealWorld.crypto t) (m__iw : IdealWorld.message.message t)
          (U__rw : RealWorld.universe A B) (U__iw : IdealWorld.universe A) rw iw ch_id cs ps suid_to suid_from sents,
    rw = RealWorld.Output m__rw suid_to suid_from sents
    -> iw = IdealWorld.Output m__iw ch_id cs ps
    (* -> U__iw.(IdealWorld.channel_vector) $? ch_id = Some (ms ++ [existT _ _ m__expected]) *)
    -> MessageEq.message_eq m__rw U__rw m__iw U__iw ch_id
    -> action_matches rw U__rw iw U__iw
.

Section RealWorldUniverseProperties.
  Import RealWorld.

  Variable honestk : key_perms.

  Definition permission_heap_honest (perms : key_perms) :=
    forall k_id p,
      perms $? k_id = Some p
      -> honestk $? k_id = Some true.

  Definition permission_heap_good (ks : keys) (perms : key_perms) :=
    forall k_id p,
      perms $? k_id = Some p
      -> exists k, ks $? k_id = Some k.

  (* Syntactic Predicates *)
  Definition keys_and_permissions_good {A} (ks : keys) (usrs : honest_users A) (adv_heap : key_perms): Prop :=
    (forall k_id k,
          ks $? k_id = Some k
        -> keyId k = k_id)
    /\ Forall_natmap (fun u => permission_heap_good ks u.(key_heap)) usrs
    /\ permission_heap_good ks adv_heap.

  Definition user_cipher_queue_ok (cs : ciphers) (honestk : key_perms) :=
    Forall (fun cid => exists c, cs $? cid = Some c
                       /\ cipher_honestly_signed honestk c = true).

  Definition user_cipher_queues_ok {A} (cs : ciphers) (honestk : key_perms) (usrs : honest_users A) :=
    Forall_natmap
      (fun u => user_cipher_queue_ok cs honestk u.(c_heap)) usrs.

  Definition adv_cipher_queue_ok {A} (cs : ciphers) (usrs : honest_users A) :=
    Forall (fun cid => exists new_cipher,
                cs $? cid = Some new_cipher
                /\ ( (fst (cipher_nonce new_cipher) = None /\ cipher_honestly_signed (findUserKeys usrs) new_cipher = false)
                  \/ exists u_id u rec_u,
                      fst (cipher_nonce new_cipher) = Some u_id
                      /\ usrs $? u_id = Some u
                      /\ u_id <> cipher_to_user new_cipher
                      /\ List.In (cipher_nonce new_cipher) u.(sent_nons)
                      /\ usrs $? cipher_to_user new_cipher = Some rec_u
                      /\ ( List.In (cipher_nonce new_cipher) rec_u.(from_nons)
                        \/ Exists (fun sigM => match sigM with
                                           | existT _ _ m =>
                                             msg_signed_addressed (findUserKeys usrs) cs (Some (cipher_to_user new_cipher)) m = true
                                           /\ msg_nonce_same new_cipher cs m
                                           end) rec_u.(msg_heap)))
           ).

  Inductive encrypted_cipher_ok (cs : ciphers) (gks : keys): cipher -> Prop :=
  | SigCipherHonestOk : forall {t} (msg : message t) msg_to nonce k kt,
      honestk $? k = Some true
      -> gks $? k = Some {| keyId := k; keyUsage := Signing; keyType := kt |}
      (* only send honest public keys *)
      -> (forall k_id kp, findKeysMessage msg $? k_id = Some kp -> honestk $? k_id = Some true /\ kp = false)
      -> encrypted_cipher_ok cs gks (SigCipher k msg_to nonce msg)
  | SigCipherNotHonestOk : forall {t} (msg : message t) msg_to nonce k kt,
      honestk $? k <> Some true
      -> gks $? k = Some {| keyId := k; keyUsage := Signing; keyType := kt |}
      -> encrypted_cipher_ok cs gks (SigCipher k msg_to nonce msg)
  | SigEncCipherAdvSignedOk :  forall {t} (msg : message t) msg_to nonce k__s k__e kt__s kt__e,
      honestk $? k__s <> Some true
      -> gks $? k__s = Some {| keyId := k__s; keyUsage := Signing; keyType := kt__s |}
      -> gks $? k__e = Some {| keyId := k__e; keyUsage := Encryption; keyType := kt__e |}
      -> (forall k kp, findKeysMessage msg $? k = Some kp
                 -> exists v, gks $? k = Some v
                      /\ (kp = true -> honestk $? k <> Some true))
      -> encrypted_cipher_ok cs gks (SigEncCipher k__s k__e msg_to nonce msg)
  | SigEncCipherHonestSignedEncKeyHonestOk : forall {t} (msg : message t) msg_to nonce k__s k__e kt__s kt__e,
      honestk $? k__s = Some true
      -> honestk $? k__e = Some true
      -> gks $? k__s = Some {| keyId := k__s; keyUsage := Signing; keyType := kt__s |}
      -> gks $? k__e = Some {| keyId := k__e; keyUsage := Encryption; keyType := kt__e |}
      (* only send honest keys *)
      -> (forall k_id kp, findKeysMessage msg $? k_id = Some kp -> honestk $? k_id = Some true)
      -> encrypted_cipher_ok cs gks (SigEncCipher k__s k__e msg_to nonce msg).

  Definition encrypted_ciphers_ok (cs : ciphers) (gks : keys) :=
    Forall_natmap (encrypted_cipher_ok cs gks) cs.

  Definition message_no_adv_private {t} (cs : ciphers) (msg : crypto t) :=
    forall k p, findKeysCrypto cs msg $? k = Some p -> honestk $? k = Some true /\ p = false.

  Definition adv_message_queue_ok {A} (usrs : honest_users A)
             (cs : ciphers) (gks : keys) (msgs : queued_messages) :=
    Forall (fun sigm => match sigm with
                     | (existT _ _ m) =>
                       (forall cid, msg_cipher_id m = Some cid -> cs $? cid <> None)
                     /\ (forall k kp,
                           findKeysCrypto cs m $? k = Some kp
                           -> gks $? k <> None /\ (kp = true -> (findUserKeys usrs) $? k <> Some true))
                     /\ (forall k,
                           msg_signing_key cs m = Some k
                           -> gks $? k <> None)
                     /\ (forall c_id, List.In c_id (findCiphers m)
                                -> exists c, cs $? c_id = Some c
                                     /\ ( ( fst (cipher_nonce c) = None /\ cipher_honestly_signed (findUserKeys usrs) c = false )
                                       \/ exists uid u rec_u,
                                           fst (cipher_nonce c) = Some uid
                                           /\ usrs $? uid = Some u
                                           /\ uid <> cipher_to_user c
                                           /\ List.In (cipher_nonce c) u.(sent_nons)
                                           /\ usrs $? cipher_to_user c = Some rec_u
                                           /\ ( List.In (cipher_nonce c) rec_u.(from_nons)
                                             \/ Exists (fun sigM =>
                                                         match sigM with
                                                         | existT _ _ m =>
                                                           msg_signed_addressed (findUserKeys usrs) cs (Some (cipher_to_user c)) m = true
                                                           /\ msg_nonce_same c cs m
                                                         end) rec_u.(msg_heap))))
                     end
           ) msgs.

  Definition message_queue_ok (cs : ciphers) (msgs : queued_messages) (gks : keys) :=
    Forall (fun sigm => match sigm with
                     | (existT _ _ m) =>
                       (forall k kp, findKeysCrypto cs m $? k = Some kp -> gks $? k <> None)
                     /\ (forall cid,
                           msg_cipher_id m = Some cid
                           -> cs $? cid <> None)
                     /\ (forall k,
                           msg_signing_key cs m = Some k
                           -> gks $? k <> None
                           /\ ( honest_key honestk k
                             -> message_no_adv_private cs m
                             /\ msgCiphersSignedOk honestk cs m)
                       )
                     end) msgs.

  Definition adv_no_honest_keys (advk : key_perms) : Prop :=
    forall k_id,
      (  honestk $? k_id = None
      \/  honestk $? k_id = Some false
      \/ (honestk $? k_id = Some true /\ advk $? k_id <> Some true)
      ).

  Definition honest_users_only_honest_keys {A} (usrs : honest_users A) :=
    forall u_id u,
      usrs $? u_id = Some u
      -> forall k_id kp,
        u.(key_heap) $? k_id = Some kp
        -> findUserKeys usrs $? k_id = Some true.

  Definition honest_nonce_tracking_ok (cs : ciphers)
             (me : option user_id) (my_sents : sent_nonces) (my_cur_n : nat)
             (to_usr : user_id) (to_froms : recv_nonces) (to_msgs : queued_messages) :=

      Forall (fun non => snd non < my_cur_n) my_sents
    /\ Forall (fun non => fst non = me -> snd non < my_cur_n) to_froms
    /\ Forall (fun sigM => match sigM with
                       | existT _ _ msg =>
                         forall c_id c,
                           msg = SignedCiphertext c_id
                           -> cs $? c_id = Some c
                           -> cipher_to_user c = to_usr
                           -> fst (cipher_nonce c) = me
                           -> snd (cipher_nonce c) < my_cur_n
                       end) to_msgs
    /\ forall c_id c,
        cs $? c_id = Some c
      -> fst (cipher_nonce c) = me (* if cipher created by me *) 
      -> snd (cipher_nonce c) < my_cur_n
      /\ ( cipher_to_user c = to_usr
          -> ~ List.In (cipher_nonce c) my_sents (* and hasn't yet been sent *)
          -> ~ List.In (cipher_nonce c) to_froms (* then it hasn't been read by destination user *)
            /\ Forall (fun sigM => match sigM with (* and isn't in destination user's message queue *)
                               | (existT _ _ msg) => msg_to_this_user cs (Some to_usr) msg = false
                                                    \/ msg_nonce_not_same c cs msg end) to_msgs).

  Definition action_adversary_safe (honestk : key_perms) (cs : ciphers) (a : action) : Prop :=
    match a with
    | Input  msg pat froms    => msg_pattern_safe honestk pat
                              /\ exists c_id c, msg = SignedCiphertext c_id
                                        /\ cs $? c_id = Some c
                                        /\ ~ List.In (cipher_nonce c) froms
    | Output msg msg_from msg_to sents => msg_honestly_signed honestk cs msg = true
                                       /\ msg_to_this_user cs msg_to msg = true
                                       /\ msgCiphersSignedOk honestk cs msg
                                       /\ exists c_id c, msg = SignedCiphertext c_id
                                                 /\ cs $? c_id = Some c
                                                 /\ fst (cipher_nonce c) = msg_from  (* only send my messages *)
                                                 /\ ~ List.In (cipher_nonce c) sents
    end.

  Inductive next_cmd_safe (honestk : key_perms) (cs : ciphers) (u_id : user_id) (froms : recv_nonces) (sents : sent_nonces) :
    forall {A}, user_cmd A -> Prop :=

  | SafeBind : forall {r A} (cmd1 : user_cmd r) (cmd2 : r -> user_cmd A),
      next_cmd_safe honestk cs u_id froms sents cmd1
      -> next_cmd_safe honestk cs u_id froms sents (Bind cmd1 cmd2)
  | SafeEncrypt : forall {t} (msg : message t) k__sign k__enc msg_to,
      honestk $? k__enc = Some true
      -> (forall k_id kp, findKeysMessage msg $? k_id = Some kp -> honestk $? k_id = Some true)
      -> next_cmd_safe honestk cs u_id froms sents (SignEncrypt k__sign k__enc msg_to msg)
  | SafeSign : forall {t} (msg : message t) k msg_to,
      (forall k_id kp, findKeysMessage msg $? k_id = Some kp -> honestk $? k_id = Some true /\ kp = false)
      -> next_cmd_safe honestk cs u_id froms sents (Sign k msg_to msg)
  | SafeRecv : forall t pat,
      msg_pattern_safe honestk pat
      -> next_cmd_safe honestk cs u_id froms sents (@Recv t pat)
  | SafeSend : forall {t} (msg : crypto t) msg_to,
        msg_honestly_signed honestk cs msg = true
      -> msg_to_this_user cs (Some msg_to) msg = true
      -> msgCiphersSignedOk honestk cs msg
      -> (exists c_id c, msg = SignedCiphertext c_id
                /\ cs $? c_id = Some c
                /\ fst (cipher_nonce c) = (Some u_id)  (* only send my messages *)
                /\ ~ List.In (cipher_nonce c) sents)
      -> next_cmd_safe honestk cs u_id froms sents (Send msg_to msg)

  (* Boring Commands *)
  | SafeReturn : forall {A} (a : A), next_cmd_safe honestk cs u_id froms sents (Return a)
  | SafeGen : next_cmd_safe honestk cs u_id froms sents Gen
  | SafeDecrypt : forall {t} (c : crypto t), next_cmd_safe honestk cs u_id froms sents (Decrypt c)
  | SafeVerify : forall {t} k (c : crypto t), next_cmd_safe honestk cs u_id froms sents (Verify k c)
  | SafeGenerateSymKey : forall usage, next_cmd_safe honestk cs u_id froms sents (GenerateSymKey usage)
  | SafeGenerateAsymKey : forall usage, next_cmd_safe honestk cs u_id froms sents (GenerateAsymKey usage)
  .

  Definition honest_cmds_safe {A B} (U : universe A B) : Prop :=
    forall u_id u honestk,
      honestk = findUserKeys U.(users)
      -> U.(users) $? u_id = Some u
      -> next_cmd_safe (findUserKeys U.(users)) U.(all_ciphers) u_id u.(from_nons) u.(sent_nons) u.(protocol).

  Definition label_safe (honestk : key_perms) (cs : ciphers) (lbl : label) : Prop :=
    match lbl with
    | Silent   => True
    | Action a => action_adversary_safe honestk cs a
    end.
  
End RealWorldUniverseProperties.

Definition message_queues_ok {A} (cs : RealWorld.ciphers) (usrs : RealWorld.honest_users A) (gks : keys) :=
  Forall_natmap (fun u => message_queue_ok (RealWorld.findUserKeys usrs) cs u.(RealWorld.msg_heap) gks) usrs.

Definition honest_nonces_ok {A} (cs : RealWorld.ciphers) (usrs : RealWorld.honest_users A) :=
  forall u_id u rec_u_id rec_u,
    u_id <> rec_u_id
    -> usrs $? u_id = Some u
    -> usrs $? rec_u_id = Some rec_u
    -> honest_nonce_tracking_ok cs
                        (Some u_id) u.(RealWorld.sent_nons) u.(RealWorld.cur_nonce)
                        rec_u_id rec_u.(RealWorld.from_nons) rec_u.(RealWorld.msg_heap).

Definition universe_ok {A B} (U : RealWorld.universe A B) : Prop :=
  let honestk := RealWorld.findUserKeys U.(RealWorld.users)
  in  encrypted_ciphers_ok honestk U.(RealWorld.all_ciphers) U.(RealWorld.all_keys)
.

Definition adv_universe_ok {A B} (U : RealWorld.universe A B) : Prop :=
  let honestk := RealWorld.findUserKeys U.(RealWorld.users)
  in  keys_and_permissions_good U.(RealWorld.all_keys) U.(RealWorld.users) U.(RealWorld.adversary).(RealWorld.key_heap)
    /\ user_cipher_queues_ok U.(RealWorld.all_ciphers) honestk U.(RealWorld.users)
    /\ message_queues_ok U.(RealWorld.all_ciphers) U.(RealWorld.users) U.(RealWorld.all_keys)
    /\ adv_cipher_queue_ok U.(RealWorld.all_ciphers) U.(RealWorld.users) U.(RealWorld.adversary).(RealWorld.c_heap)
    /\ adv_message_queue_ok U.(RealWorld.users) U.(RealWorld.all_ciphers) U.(RealWorld.all_keys) U.(RealWorld.adversary).(RealWorld.msg_heap)
    /\ adv_no_honest_keys honestk U.(RealWorld.adversary).(RealWorld.key_heap)
    /\ honest_nonces_ok U.(RealWorld.all_ciphers) U.(RealWorld.users)
    /\ honest_users_only_honest_keys U.(RealWorld.users).

Section Simulation.
  Variable A B : type.
  Variable advP : RealWorld.user_data B -> Prop.
  Variable R : RealWorld.simpl_universe A -> IdealWorld.universe A -> Prop.

  Definition simulates_silent_step :=
    forall (U__r : RealWorld.universe A B) U__i,
      R (RealWorld.peel_adv U__r) U__i
    -> universe_ok U__r
    -> adv_universe_ok U__r
    -> advP U__r.(RealWorld.adversary)
    -> forall U__r',
        RealWorld.step_universe U__r Silent U__r'
        -> exists U__i',
          istepSilent ^* U__i U__i'
        /\ R (RealWorld.peel_adv U__r') U__i'.

  Definition simulates_labeled_step :=
    forall (U__r : RealWorld.universe A B) U__i,
      R (RealWorld.peel_adv U__r) U__i
    -> universe_ok U__r
    -> adv_universe_ok U__r
    -> advP U__r.(RealWorld.adversary)
    -> forall a1 U__r',
        RealWorld.step_universe U__r (Messages.Action a1) U__r' (* excludes adversary steps *)
        -> exists a2 U__i' U__i'',
          istepSilent^* U__i U__i'
        /\ IdealWorld.lstep_universe U__i' (Messages.Action a2) U__i''
        /\ action_matches a1 U__r a2 U__i'
        /\ R (RealWorld.peel_adv U__r') U__i''.

  Definition honest_actions_safe :=
    forall (U__r : RealWorld.universe A B) U__i,
        R (RealWorld.peel_adv U__r) U__i
      -> universe_ok U__r
      -> adv_universe_ok U__r
      -> honest_cmds_safe U__r.

  Definition simulates (U__r : RealWorld.universe A B) (U__i : IdealWorld.universe A) :=

    (* conditions for simulation steps *)
    simulates_silent_step
  /\ simulates_labeled_step
  /\ honest_actions_safe

  (* conditions for start *)
  /\ R (RealWorld.peel_adv U__r) U__i
  /\ universe_ok U__r
  /\ adv_universe_ok U__r.

End Simulation.

Definition refines {A B} (advP : RealWorld.user_data B -> Prop) (U1 : RealWorld.universe A B) (U2 : IdealWorld.universe A) :=
  exists R, simulates advP R U1 U2.

Notation "u1 <| u2 \ p " := (refines p u1 u2) (no associativity, at level 70).

Definition lameAdv {B} (b : RealWorld.denote (RealWorld.Base B)) :=
  fun adv => adv.(RealWorld.protocol) = @RealWorld.Return (RealWorld.Base B) b.

Definition awesomeAdv : forall B, RealWorld.user_data B -> Prop :=
  fun _ _ => True.<|MERGE_RESOLUTION|>--- conflicted
+++ resolved
@@ -39,16 +39,8 @@
 
 Set Implicit Arguments.
 
-<<<<<<< HEAD
-Definition istepSilent {A : Type} (U1 U2 : IdealWorld.universe A) :=
+Definition istepSilent {A} (U1 U2 : IdealWorld.universe A) :=
   IdealWorld.lstep_universe U1 Silent U2.
-=======
-Definition rstepSilent {A B} (U1 U2 : RealWorld.universe A B) :=
-  RealWorld.step_universe U1 Messages.Silent U2.
-
-Definition istepSilent {A} (U1 U2 : IdealWorld.universe A) :=
-  IdealWorld.lstep_universe U1 Messages.Silent U2.
->>>>>>> 5429676f
 
 Inductive chan_key : Set :=
 | Public (ch_id : IdealWorld.channel_id)
@@ -268,7 +260,7 @@
   Inductive next_cmd_safe (honestk : key_perms) (cs : ciphers) (u_id : user_id) (froms : recv_nonces) (sents : sent_nonces) :
     forall {A}, user_cmd A -> Prop :=
 
-  | SafeBind : forall {r A} (cmd1 : user_cmd r) (cmd2 : r -> user_cmd A),
+  | SafeBind : forall {r A} (cmd1 : user_cmd r) (cmd2 : <<r>> -> user_cmd A),
       next_cmd_safe honestk cs u_id froms sents cmd1
       -> next_cmd_safe honestk cs u_id froms sents (Bind cmd1 cmd2)
   | SafeEncrypt : forall {t} (msg : message t) k__sign k__enc msg_to,
@@ -292,7 +284,7 @@
       -> next_cmd_safe honestk cs u_id froms sents (Send msg_to msg)
 
   (* Boring Commands *)
-  | SafeReturn : forall {A} (a : A), next_cmd_safe honestk cs u_id froms sents (Return a)
+  | SafeReturn : forall {A} (a : <<A>>), next_cmd_safe honestk cs u_id froms sents (Return a)
   | SafeGen : next_cmd_safe honestk cs u_id froms sents Gen
   | SafeDecrypt : forall {t} (c : crypto t), next_cmd_safe honestk cs u_id froms sents (Decrypt c)
   | SafeVerify : forall {t} k (c : crypto t), next_cmd_safe honestk cs u_id froms sents (Verify k c)

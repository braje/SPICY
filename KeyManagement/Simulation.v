--- conflicted
+++ resolved
@@ -7,11 +7,7 @@
 
 Require Import
         MyPrelude
-<<<<<<< HEAD
-        (* AdversaryUniverse *)
-=======
         AdversaryUniverse
->>>>>>> d5ad360b
         Maps
         MessageEq
         Common
@@ -90,20 +86,12 @@
         ks $? k_id = Some k
       -> keyId k = k_id.
 
-<<<<<<< HEAD
   Definition msgCiphers_ok {t} (cs : ciphers) (msg : crypto t) :=
-=======
-  Definition msgCiphers_ok {t} (cs : ciphers) (msg : message t) :=
->>>>>>> d5ad360b
     Forall (fun sigm => match sigm with
                      | (existT _ _ m) =>
                        match m with
                        | SignedCiphertext k__sign k__enc msg_id
-<<<<<<< HEAD
                          => exists t (m' : crypto t), cs $? msg_id = Some (SigEncCipher k__sign k__enc m')
-=======
-                         => exists t (m' : message t), cs $? msg_id = Some (SigEncCipher k__sign k__enc m')
->>>>>>> d5ad360b
                        | Signature m' k sig
                          => cs $? sig = Some (SigCipher k m')
                        | _ => False
@@ -115,10 +103,6 @@
                      match c with
                      | SigEncCipher k__sign k__enc m => msgCiphers_ok cs m
                      | SigCipher k m => msgCiphers_ok cs m
-<<<<<<< HEAD
-                     | _ => False
-=======
->>>>>>> d5ad360b
                      end
                   ) cs.
 
@@ -131,35 +115,31 @@
       (fun u => user_cipher_queue_ok cs honestk u.(c_heap)) usrs.
 
   Inductive encrypted_cipher_ok (cs : ciphers) : cipher -> Prop :=
-<<<<<<< HEAD
   | SigCipherHonestOk : forall {t} (msg : crypto t) k,
-=======
-  | SigCipherHonestOk : forall {t} (msg : message t) k,
->>>>>>> d5ad360b
       honestk $? k = Some true
-      -> (forall k, findKeys msg $? k = Some true -> False)
+      -> (forall k, findKeysCrypto msg $? k = Some true -> False)
       -> msgCiphersSigned honestk cs msg
       -> encrypted_cipher_ok cs (SigCipher k msg)
-  | SigCipherNotHonestOk : forall {t} (msg : message t) k,
+  | SigCipherNotHonestOk : forall {t} (msg : crypto t) k,
       honestk $? k <> Some true
       -> encrypted_cipher_ok cs (SigCipher k msg)
-  | SigEncCipherAdvSignedOk :  forall {t} (msg : message t) k__e k__s,
+  | SigEncCipherAdvSignedOk :  forall {t} (msg : crypto t) k__e k__s,
       honestk $? k__s <> Some true
-      -> (forall k, findKeys msg $? k = Some true
+      -> (forall k, findKeysCrypto msg $? k = Some true
               -> honestk $? k <> Some true)
       -> encrypted_cipher_ok cs (SigEncCipher k__s k__e msg)
-  | SigEncCipherHonestSignedEncKeyHonestOk : forall {t} (msg : message t) k__e k__s,
+  | SigEncCipherHonestSignedEncKeyHonestOk : forall {t} (msg : crypto t) k__e k__s,
       honestk $? k__s = Some true
       -> honestk $? k__e = Some true
-      -> keys_mine honestk (findKeys msg)
+      -> keys_mine honestk (findKeysCrypto msg)
       -> msgCiphersSigned honestk cs msg
       -> encrypted_cipher_ok cs (SigEncCipher k__s k__e msg).
 
   Definition encrypted_ciphers_ok (cs : ciphers) :=
     Forall_natmap (encrypted_cipher_ok cs) cs.
 
-  Definition message_no_adv_private {t} (msg : message t) :=
-    forall k, findKeys msg $? k = Some true -> False.
+  Definition message_no_adv_private {t} (msg : crypto t) :=
+    forall k, findKeysCrypto msg $? k = Some true -> False.
   (* -> (honestk $? k = None \/ honestk $? k = Some false). *)
 
   Hint Unfold message_no_adv_private.
@@ -167,7 +147,7 @@
   Definition adv_message_queue_ok (honestk : key_perms) (msgs : queued_messages) :=
     Forall (fun sigm => match sigm with
                      | (existT _ _ m) =>
-                       forall k, findKeys m $? k = Some true -> honestk $? k <> Some true
+                       forall k, findKeysCrypto m $? k = Some true -> honestk $? k <> Some true
                      end
            ) msgs.
 
@@ -238,11 +218,11 @@
     -> adv_universe_ok U__r
     -> advP U__r.(RealWorld.adversary)
     -> forall a1 U__r',
-        RealWorld.step_universe U__r (Action a1) U__r' (* excludes adversary steps *)
+        RealWorld.step_universe U__r (Messages.Action a1) U__r' (* excludes adversary steps *)
         -> exists a2 U__i' U__i'',
           istepSilent^* U__i U__i'
-        /\ IdealWorld.lstep_universe U__i' (Action a2) U__i''
-        /\ action_matches a1 a2
+        /\ IdealWorld.lstep_universe U__i' (Messages.Action a2) U__i''
+        /\ action_matches a1 U__r a2 U__i''
         /\ R (RealWorld.peel_adv U__r') U__i''.
 
   Definition simulates_universe_ok :=
@@ -258,7 +238,7 @@
     forall B (U__r : RealWorld.universe A B) U__i,
       R (strip_adversary U__r) U__i
       -> forall U__r' a,
-        RealWorld.step_universe U__r (Action a) U__r' (* excludes adversary steps *)
+        RealWorld.step_universe U__r (Messages.Action a) U__r' (* excludes adversary steps *)
         -> RealWorld.action_adversary_safe
             (RealWorld.findUserKeys U__r.(RealWorld.users))
             U__r.(RealWorld.all_ciphers)
@@ -278,7 +258,6 @@
   /\ adv_universe_ok U__r.
 
 End Simulation.
-<<<<<<< HEAD
 
 Definition refines {A B : Type} (advP : RealWorld.user_data B -> Prop) (U1 : RealWorld.universe A B) (U2 : IdealWorld.universe A) :=
   exists R, simulates advP R U1 U2.
@@ -305,7 +284,7 @@
     induction msgs; intros; econstructor; invert H; eauto; clean_map_lookups.
     unfold RealWorld.msgCipherOk in H3. unfold RealWorld.msgCipherOk.
     destruct a; intuition idtac.
-    destruct m; eauto.
+    destruct c0; eauto.
     - invert H1; invert H2; repeat eexists.
       destruct (c_id ==n msg_id); subst; clean_map_lookups; eauto.
     - destruct (c_id ==n sig); subst; clean_map_lookups; eauto.
@@ -371,100 +350,6 @@
       eapply SigCipherNotHonestOk; unfold not; intros; split_ors; split_ands; contra_map_lookup; contradiction.
   Qed.
 
-=======
-
-Definition refines {A B : Type} (advP : RealWorld.user_data B -> Prop) (U1 : RealWorld.universe A B) (U2 : IdealWorld.universe A) :=
-  exists R, simulates advP R U1 U2.
-
-Notation "u1 <| u2 \ p " := (refines p u1 u2) (no associativity, at level 70).
-
-Definition lameAdv {B} (b : B) :=
-  fun adv => adv.(RealWorld.protocol) = RealWorld.Return b.
-
-Definition awesomeAdv : forall B, RealWorld.user_data B -> Prop :=
-  fun _ _ => True.
-
-
-Section RealWorldLemmas.
-
-  Import RealWorld.
-
-  Lemma msgCiphersSigned_addnl_cipher :
-    forall cs msgs honestk c_id c,
-      Forall (RealWorld.msgCipherOk honestk cs) msgs
-      -> ~ In c_id cs
-      -> Forall (RealWorld.msgCipherOk honestk (cs $+ (c_id,c))) msgs.
-  Proof.
-    induction msgs; intros; econstructor; invert H; eauto; clean_map_lookups.
-    unfold RealWorld.msgCipherOk in H3. unfold RealWorld.msgCipherOk.
-    destruct a; intuition idtac.
-    destruct m; eauto.
-    - invert H1; invert H2; repeat eexists.
-      destruct (c_id ==n msg_id); subst; clean_map_lookups; eauto.
-    - destruct (c_id ==n sig); subst; clean_map_lookups; eauto.
-  Qed.
-
-  Lemma encrypted_cipher_ok_addnl_cipher :
-    forall honestk cs c_id c1 c2,
-      encrypted_cipher_ok honestk cs c1
-      -> ~ In c_id cs
-      -> encrypted_cipher_ok honestk (cs $+ (c_id,c2)) c1.
-  Proof.
-    inversion 1; intros; try solve [ econstructor; eauto ].
-    - econstructor; eauto.
-      eapply msgCiphersSigned_addnl_cipher; auto.
-    - eapply SigEncCipherHonestSignedEncKeyHonestOk; eauto.
-      eapply msgCiphersSigned_addnl_cipher; auto.
-  Qed.
-
-  Lemma encrypted_ciphers_ok_addnl_cipher :
-    forall honestk cs c_id c,
-      Forall_natmap (encrypted_cipher_ok honestk cs) cs
-      -> ~ In c_id cs
-      -> Forall_natmap (encrypted_cipher_ok honestk (cs $+ (c_id, c))) cs.
-  Proof.
-    intros.
-    rewrite Forall_natmap_forall in *.
-    intros.
-    specialize (H _ _ H1); eauto using encrypted_cipher_ok_addnl_cipher.
-  Qed.
-
-  Hint Resolve
-       encrypted_ciphers_ok_addnl_cipher.
-
-  Lemma adv_step_encrypted_ciphers_ok :
-    forall {A B C} cs cs' lbl (usrs usrs' : honest_users A) (adv adv' : user_data B)
-              gks gks' ks ks' qmsgs qmsgs' mycs mycs' bd bd',
-      step_user lbl None bd bd'
-      -> forall (cmd : user_cmd C) honestk,
-        bd = (usrs, adv, cs, gks, ks, qmsgs, mycs, cmd)
-        -> honestk = findUserKeys usrs
-        -> ks = adv.(key_heap)
-        -> adv_no_honest_keys honestk ks
-        -> encrypted_ciphers_ok honestk cs
-        -> forall cmd' honestk',
-            bd' = (usrs', adv', cs', gks', ks', qmsgs', mycs', cmd')
-            -> honestk' = findUserKeys usrs'
-            -> encrypted_ciphers_ok honestk' cs'.
-  Proof.
-    induction 1; inversion 1; inversion 5; intros; subst;
-      eauto 2; autorewrite with find_user_keys; eauto.
-
-    - econstructor; eauto.
-      assert (adv_no_honest_keys (findUserKeys usrs') (key_heap adv')) as ADV by assumption.
-      specialize (H20 k__signid).
-      econstructor; eauto.
-      + unfold not; intros; split_ors; split_ands; contra_map_lookup; contradiction.
-      + intros.
-        specialize (H4 _ _ H6).
-        specialize (ADV k); unfold not; intros; split_ors; split_ands; contra_map_lookup; contradiction.
-
-    - econstructor; eauto.
-      specialize (H16 k_id).
-      eapply SigCipherNotHonestOk; unfold not; intros; split_ors; split_ands; contra_map_lookup; contradiction.
-  Qed.
-
->>>>>>> d5ad360b
   Lemma universe_ok_adv_step :
     forall {A B} (U__r : universe A B) lbl usrs adv cs gks ks qmsgs mycs cmd,
       universe_ok U__r

--- conflicted
+++ resolved
@@ -48,235 +48,18 @@
 Set Implicit Arguments.
 
 (* forall reachable states labels align *)
-Inductive labels_always_align {A B} : @ModelState A B -> Prop :=
-| StepLabelsAlign : 
-    forall st,
-      (forall st', step st st' -> labels_always_align st')
-      -> labels_align st
-      -> labels_always_align st.
-
-Definition stuck_step_implies_stuck_universe_step {t__hon t__adv}
-           (st : @ModelState t__hon t__adv) : Prop :=
-  (forall st', step st st' -> False)
-  -> forall lbl ru',
-    step_universe (fst (fst st)) lbl ru' -> False.
-
-
-<<<<<<< HEAD
-(* Definition almostEqual {A}  (ud ud' : user_data A) := *)
-(*   ud = ud' \/ *)
-(*   (exists msg, ud =  *)
-(*   {| *)
-(*   key_heap := key_heap ud'; *)
-(*   protocol := protocol ud'; *)
-(*   msg_heap := msg_heap ud' ++ [msg]; *)
-(*   c_heap := c_heap ud'; *)
-(*   from_nons := from_nons ud'; *)
-(*   sent_nons := sent_nons ud'; *)
-(*   cur_nonce := cur_nonce ud' |}). *)
-
-(* Lemma non_stepped_ud_almost_equal : *)
-(*   forall { A B C } suid lbl bd1 bd2, *)
-(*     step_user lbl suid bd1 bd2 *)
-(*     -> forall (users1 users2 : honest_users A) (adv1 adv2 : user_data B) cs1 cs2 gks1 gks2 *)
-(*         stepper ks1 ks2 qmsgs1 qmsgs2 mycs1 mycs2 froms1 froms2 sents1 sents2 cur_n1 cur_n2 *)
-(*         (cmdc1 cmdc2 : user_cmd C) cmd1, *)
-(*       bd1 = (users1, adv1, cs1, gks1, ks1, qmsgs1, mycs1, froms1, sents1, cur_n1, cmdc1) *)
-(*       -> bd2 = (users2, adv2, cs2, gks2, ks2, qmsgs2, mycs2, froms2, sents2, cur_n2, cmdc2) *)
-(*       -> suid = Some stepper *)
-(*     -> users1 $? stepper = Some {| key_heap := ks1 *)
-(*                                ; protocol := cmd1 *)
-(*                                ; msg_heap := qmsgs1 *)
-(*                                ; c_heap := mycs1 *)
-(*                                ; from_nons := froms1 *)
-(*                                ; sent_nons := sents1 *)
-(*                                ; cur_nonce := cur_n1 |} *)
-(*     -> (forall uid ud1 ud2, *)
-(*           uid <> stepper *)
-(*           -> users1 $? uid = Some ud1 *)
-(*           -> users2 $? uid = Some ud2 *)
-(*           -> almostEqual ud2 ud1). *)
-(* Proof. *)
-(*   induct 1; inversion 1; inversion 1; intros; subst; clean_context; clean_map_lookups; eauto; unfold almostEqual; eauto. *)
-  
-(*   destruct (rec_u_id ==n uid); subst; clean_map_lookups; eauto. *)
-(* Qed. *)
-
-(* Lemma different_steps_must_be_by_different_users : *)
-(*   forall { A B C } (bd1 bd2 bd__other : data_step0 A B C ) lbl1 lbl2 u_id1 u_id2, *)
-(*     (* lameAdv b bd1.(adversary) *) *)
-(*     step_user lbl1 (Some u_id1) bd1 bd2 *)
-(*     -> step_user lbl2 (Some u_id2) bd1 bd__other *)
-(*     -> lbl1 <> lbl2 *)
-(*     -> u_id1 <> u_id2. *)
-(* Proof. *)
-(*   (* inversion 2; inversion 1; intros; subst; eauto. *) *)
-
-(*   (* destruct ru1.  unfold build_data_step in *. destruct userData. destruct userData0. simpl in *. *) *)
-(*   (* clean_map_lookups. *) *)
-(*   (* destruct ru1. destruct adversary. simpl in *. unfold build_data_step in *. simpl in *. *) *)
-(*   (* rewrite H in H8. invert H8. admit. admit. *) *)
-(* Admitted. *)
-
-
-
-        (* relation between ru__other ru'' : only A and global state are different *)
-(* Definition only_global_or_single_user_state_changed {A B C} (bd1 bd2 : data_step0 A B C) (u_id : user_id) := *)
-(*   forall u_id' u_d1 u_d2 ru1 ru2, *)
-(*     ru1.(users) $? u_id' = Some u_d1 *)
-(*     -> bd1 = build_data_step ru1 u_d1 *)
-(*     -> ru2.(users) $? u_id' = Some u_d2 *)
-(*     -> u_id' <> u_id *)
-(*     -> u_d1 = u_d2. *)
-
-(* Lemma silent_leading_step_preserves_action_matches : *)
-(*   forall {A B C} (* (ru ru' ru__other : RealWorld.universe A B) *) ra u_id1 u_id2 (bd bd' bd__other : data_step0 A B C), *)
-(*     (* ru = buildUniverse_step bd u_id1 *) *)
-(*      step_user Silent (Some u_id1) bd bd' *)
-(*      (* -> step_universe ru Silent ru' *) *)
-(*      (* -> bd = build_data_step  *) *)
-(*     -> step_user (Action ra) (Some u_id2) bd bd__other *)
-(*     -> forall (users1 users2 : honest_users A) (adv1 adv2 : user_data B) cs1 cs2 gks1 gks2 *)
-(*          ks1 ks2 qmsgs1 qmsgs2 mycs1 mycs2 froms1 froms2 sents1 sents2 cur_n1 cur_n2 *)
-(*         (cmdc1 cmdc2 : user_cmd C), *)
-(*       bd = (users1, adv1, cs1, gks1, ks1, qmsgs1, mycs1, froms1, sents1, cur_n1, cmdc1) *)
-(*       -> bd' = (users2, adv2, cs2, gks2, ks2, qmsgs2, mycs2, froms2, sents2, cur_n2, cmdc2) *)
-(*     -> exists bd'' , *)
-(*         step_user (Action ra) (Some u_id2) bd' bd'' *)
-(*         -> only_global_or_single_user_state_changed bd__other bd'' u_id1. *)
-(*         (* -> action_matches (buildUniverse_step bd') ra iu ia = action_matches (buildUniverse_step bd'') ra iu ia. *) *)
-(* Proof. *)
-(*   induction 1; inversion 2; inversion 1; intros; subst; eauto. *)
-(*   clear H1. clear H2. eexists.  *)
-  
-  
-(* Lemma silent_step_blah :      *)
-(*   forall {A B C} suid lbl bd bd', *)
-(*     step_user lbl suid bd bd' *)
-(*     -> forall cs cs' (usrs usrs': honest_users A) (adv adv' : user_data B) gks gks' *)
-(*         (cmd cmd' : user_cmd C) ks ks' qmsgs qmsgs' mycs mycs' *)
-(*         froms froms' sents sents' cur_n cur_n', *)
-(*       bd = (usrs, adv, cs, gks, ks, qmsgs, mycs, froms, sents, cur_n, cmd) *)
-(*       -> bd' = (usrs', adv', cs', gks', ks', qmsgs', mycs', froms', sents', cur_n', cmd') *)
-(*       -> lbl = Silent *)
-(*       -> forall cmdc cmdc' u_id1 u_id2 ud2 usrs'', *)
-(*           suid = Some u_id1 *)
-(*           -> u_id1 <> u_id2 *)
-(*           -> usrs $? u_id1 = Some {| key_heap := ks; *)
-(*                                     protocol := cmdc; *)
-(*                                     msg_heap := qmsgs; *)
-(*                                     c_heap   := mycs; *)
-(*                                     from_nons := froms; *)
-(*                                     sent_nons := sents; *)
-(*                                     cur_nonce := cur_n |} *)
-(*           -> usrs $? u_id2 = Some ud2 *)
-(*           -> usrs'' = usrs' $+ (u_id1, {| key_heap := ks'; *)
-(*                                          protocol := cmdc'; *)
-(*                                          msg_heap := qmsgs'; *)
-(*                                          c_heap   := mycs'; *)
-(*                                          from_nons := froms'; *)
-(*                                          sent_nons := sents'; *)
-(*                                          cur_nonce := cur_n' |}) *)
-(*           -> usrs'' $? u_id2 = Some ud2. *)
-(* Proof. *)
-(*   induction 1; inversion 1; inversion 1; *)
-(*     intros; subst; *)
-(*       try discriminate; *)
-(*       try solve [ clean_map_lookups; trivial ]. *)
-(*   specialize (IHstep_user _ _ _ _ _ _ _ _ _ _ _ *)
-(*                           _ _ _ _ _ _ _ _ _ _ _ *)
-(*                           eq_refl eq_refl eq_refl). *)
-(*   specialize (IHstep_user cmdc cmdc'). *)
-(*   specialize (IHstep_user _ _ _ _ eq_refl H26 H27 H28 eq_refl). *)
-(*   clean_map_lookups; eauto. *)
-(* Qed. *)
-
-Lemma syntactically_safe_honest_keys_' :
-  forall {A B C} suid lbl bd bd',
-
-    step_user lbl suid bd bd'
-
-    -> forall cs cs' (usrs usrs': honest_users A) (adv adv' : user_data B) gks gks'
-        (cmd cmd' : user_cmd C) ks ks' qmsgs qmsgs' mycs mycs'
-        froms froms' sents sents' cur_n cur_n' (* ctx sty *),
-
-      (* how do I get msg introduced? *)
-
-      bd = (usrs, adv, cs, gks, ks, qmsgs, mycs, froms, sents, cur_n, cmd)
-      -> bd' = (usrs', adv', cs', gks', ks', qmsgs', mycs', froms', sents', cur_n', cmd')
-
-      -> forall honestk honestk' cmdc cmdc' u_id,
-          suid = Some u_id
-          (* -> syntactically_safe u_id ctx cmd sty *)
-          -> usrs $? u_id = Some {| key_heap := ks;
-                                   protocol := cmdc;
-                                   msg_heap := qmsgs;
-                                   c_heap   := mycs;
-                                   from_nons := froms;
-                                   sent_nons := sents;
-                                   cur_nonce := cur_n |}
-          (* -> Vjtypechecker_sound ctx honestk cs u_id *)
-          -> honestk  = findUserKeys usrs
-          -> message_queue_ok honestk cs qmsgs gks
-          -> encrypted_ciphers_ok honestk cs gks
-          -> honest_users_only_honest_keys usrs
-          -> honestk' = findUserKeys (usrs' $+ (u_id, {| key_heap := ks';
-                                                        protocol := cmdc';
-                                                        msg_heap := qmsgs';
-                                                        c_heap   := mycs';
-                                                        from_nons := froms';
-                                                        sent_nons := sents';
-                                                        cur_nonce := cur_n' |})).
-          (* -> ks' $k++ findKeysMessage msg $? k__sign = ks' $? k__sign. *)
-Proof.
-Admitted.
-
-(*
-Lemma syntactically_safe_pk_in_message_owned_by_some_honest_user :
-  forall {A B C} suid lbl bd bd',
-
-    step_user lbl suid bd bd'
-
-    -> forall cs cs' (usrs usrs': honest_users A) (adv adv' : user_data B) gks gks'
-        (cmd cmd' : user_cmd C) ks ks' qmsgs qmsgs' mycs mycs'
-        froms froms' sents sents' cur_n cur_n' ctx sty p,
-
-      bd = (usrs, adv, cs, gks, ks, qmsgs, mycs, froms, sents, cur_n, (Recv p))
-      -> bd' = (usrs', adv', cs', gks', ks', qmsgs', mycs', froms', sents', cur_n', (Return c_id))
-
-      -> cs' $? c_id = Some (SigEncCipher k__signid k__encid msg_to nonce msg)
--> forall honestk honestk' cmdc cmdc' u_id,
-          suid = Some u_id
-          -> syntactically_safe u_id ctx cmd sty
-          -> usrs $? u_id = Some {| key_heap := ks;
-                                   protocol := cmdc;
-                                   msg_heap := qmsgs;
-                                   c_heap   := mycs;
-                                   from_nons := froms;
-                                   sent_nons := sents;
-                                   cur_nonce := cur_n |}
-          -> typechecker_sound ctx honestk cs u_id
-          -> honestk  = findUserKeys usrs
-          -> message_queue_ok honestk cs qmsgs gks
-          -> encrypted_ciphers_ok honestk cs gks
-          -> honest_users_only_honest_keys usrs
-          -> honestk' = findUserKeys (usrs' $+ (u_id, {| key_heap := ks';
-                                                        protocol := cmdc';
-                                                        msg_heap := qmsgs';
-                                                        c_heap   := mycs';
-                                                        from_nons := froms';
-                                                        sent_nons := sents';
-                                                        cur_nonce := cur_n' |}))
-
-    findKeysMessage msg $? k__sign = Some true ->
-    (exists (u : Map.key),
-        (forall data__rw data__iw,
-            usrs' $? u = Some data__rw
-            -> IdealWorld.users ui $? u = Some data__iw
-            -> honest_key (findUserKeys usrs') k__sign
-            -> key_heap data__rw $? k__sign = Some true))
-.*)
-
+(* Inductive labels_always_align {A B} : @ModelState A B -> Prop := *)
+(* | StepLabelsAlign :  *)
+(*     forall st, *)
+(*       (forall st', step st st' -> labels_always_align st') *)
+(*       -> labels_align st *)
+(*       -> labels_always_align st. *)
+
+(* Definition stuck_step_implies_stuck_universe_step {t__hon t__adv} *)
+(*            (st : @ModelState t__hon t__adv) : Prop := *)
+(*   (forall st', step st st' -> False) *)
+(*   -> forall lbl ru', *)
+(*     step_universe (fst (fst st)) lbl ru' -> False. *)
 
 Lemma silent_step_then_labeled_step :
   forall {A B C} suid lbl bd bd',
@@ -372,12 +155,8 @@
     specialize (H3 _ _ H7); context_map_rewrites; eauto.
 Qed.
 
-Lemma step_step_recurse_ok :
-  forall A B C lbl1 suid1 bd1 bd1',
-=======
 Lemma step_reorder_no_recur :
   forall A B C lbl1 suid1 uid1 (bd1 bd1' : data_step0 A B C),
->>>>>>> af1aafca
     step_user lbl1 suid1 bd1 bd1'
     -> suid1 = Some uid1
     -> forall D (bd2 bd2' : data_step0 A B D) lbl2 suid2 uid2,
@@ -681,152 +460,114 @@
                   step_user lbl2 suid2
                             (usrs1'', adv1', cs1', gks1', ks2, qmsgs2, mycs2, froms2, sents2, cur_n2, cmd2) bd2''.
 Proof.
-<<<<<<< HEAD
-  induction 1; inversion 1; inversion 1; intros; subst; eauto.
-  - invert H27. 
-    (* + destruct cmd1. *)
-    (*   *do 3 eexists; intros; econstructor 2; eauto. *)
-    (*   * admit. *)
-    (*   * exists lbl2. do 2 eexists. intros. econstructor. admit. *)
-    (*   * admit. *)
-    (*   * admit *)
+  intros; cases cmd1; subst.
+  - induction cmd2; invert H1; invert H; clean_map_lookups; simpl; eauto.
+  - admit.
+    (* induction cmd2; invert H1; invert H; clean_map_lookups; simpl.  *)
+  - induction cmd2; invert H1; invert H; clean_map_lookups; simpl; eauto.
+    + invert H9. admit.
     + admit.
-    + do 3 eexists; intros; econstructor 2; eauto.
-    + do 3 eexists; intros; econstructor; eauto.
-    + destruct (rec_u_id ==n uid1); subst. do 3 eexists; intros. econstructor; eauto.
-     do 3 eexists; intros; econstructor; eauto.
-    + do 3 eexists; intros; econstructor; eauto.
-    + do 3 eexists; intros; econstructor; eauto.
-  - invert H27.
-    + admit.
-    + do 3 eexists; intros; econstructor 2; eauto.
-    + do 3 eexists; intros; econstructor; eauto.
-    + destruct (rec_u_id ==n uid1); subst. do 3 eexists; intros. econstructor; eauto.
-     do 3 eexists; intros; econstructor; eauto.
-    + do 3 eexists; intros; econstructor; eauto.
-    + do 3 eexists; intros; econstructor; eauto.
-  - invert H35.
-    + admit.
-    + do 3 eexists; intros; econstructor 2; eauto.
-    + do 3 eexists; intros; econstructor; eauto.
-    + destruct (rec_u_id ==n uid1); subst. do 3 eexists; intros. econstructor; eauto.
-     do 3 eexists; intros; econstructor; eauto.
-    + do 3 eexists; intros; econstructor; eauto.
-    + do 3 eexists; intros; econstructor; eauto.
-      (* Verify? *) 
-  - invert H31.
-    + admit.
-    + do 3 eexists; intros; econstructor 2; eauto.
-    + do 3 eexists; intros; econstructor; eauto.
-    + destruct (rec_u_id ==n uid1); subst. do 3 eexists; intros. econstructor; eauto.
-     do 3 eexists; intros; econstructor; eauto.
-    + do 3 eexists; intros; econstructor; eauto.
-    + do 3 eexists; intros; econstructor; eauto.
-  (* send *)
-  - invert H35. 
-    + admit.
-    + do 3 eexists; intros; econstructor 2; eauto.
-    + do 3 eexists; intros; econstructor; eauto.
-    + destruct (rec_u_id ==n uid1); subst. do 3 eexists; intros. econstructor; eauto.
-     do 3 eexists; intros; econstructor; eauto. admit.
-    + do 3 eexists; intros; econstructor; eauto.
-    + do 3 eexists; intros; econstructor; eauto.
-      (* sign enc*)
-  - invert H37.
-    + admit.
-    + do 3 eexists; intros; econstructor 2; eauto.
-    + do 3 eexists; intros; econstructor; eauto.
-    + destruct (rec_u_id ==n uid1); subst. do 3 eexists; intros. econstructor; eauto. admit. admit.
-    + do 3 eexists; intros; econstructor; eauto.
-    + do 3 eexists; intros; econstructor; eauto.
-  - invert H36.
-    + admit.
-    + do 3 eexists; intros; econstructor 2; eauto.
-    + do 3 eexists; intros; econstructor; eauto.
-    + destruct (rec_u_id ==n uid1); subst. do 3 eexists; intros. econstructor; eauto.
-     do 3 eexists; intros; econstructor; eauto.
-    + do 3 eexists; intros; econstructor; eauto.
-    + do 3 eexists; intros; econstructor; eauto.
-  (* sign *)
-  - invert H35.
-    + admit.
-    + do 3 eexists; intros; econstructor 2; eauto.
-    + do 3 eexists; intros; econstructor; eauto.
-    + destruct (rec_u_id ==n uid1); subst. do 3 eexists; intros. econstructor; eauto. admit. admit.
-    + do 3 eexists; intros; econstructor; eauto.
-    + do 3 eexists; intros; econstructor; eauto.
-  - invert H31.
-    + admit.
-    + do 3 eexists; intros; econstructor 2; eauto.
-    + do 3 eexists; intros; econstructor; eauto.
-    + destruct (rec_u_id ==n uid1); subst. do 3 eexists; intros. econstructor; eauto.
-     do 3 eexists; intros; econstructor; eauto.
-    + do 3 eexists; intros; econstructor; eauto.
-    + do 3 eexists; intros; econstructor; eauto.
-  (* gen keys *)
-  - invert H31.
-    + admit.
-    + do 3 eexists; intros; econstructor 2; eauto.
-    + do 3 eexists; intros; econstructor; eauto.
-    + destruct (rec_u_id ==n uid1); subst. do 3 eexists; intros. econstructor; eauto.
-     do 3 eexists; intros; econstructor; eauto.
-    + do 3 eexists; intros; econstructor; eauto. admit. (* gks *)
-    + do 3 eexists; intros; econstructor; eauto. admit.
-  - invert H31.
-    + admit.
-    + do 3 eexists; intros; econstructor 2; eauto.
-    + do 3 eexists; intros; econstructor; eauto.
-    + destruct (rec_u_id ==n uid1); subst. do 3 eexists; intros. econstructor; eauto.
-     do 3 eexists; intros; econstructor; eauto.
-    + do 3 eexists; intros; econstructor; eauto. admit. (* gks *)
-    + do 3 eexists; intros; econstructor; eauto. admit. 
+    + invert H9. econstructor; eauto. econstructor; eauto. econstructor; eauto. econstructor; eauto.
+    + invert H9. destruct (uid ==n uid1); subst. econstructor; eauto. econstructor; eauto.
+      congruence. econstructor; eauto. econstructor; eauto. congruence. econstructor; eauto.
+      econstructor; eauto. 2: congruence. 
+      (* eassumption. econstructor; eauto. econstructor; eauto. *)
 Admitted.
 
-
-
-(* Lemma labels_align_silent_step' : *)
-(*   forall A B C suid lbl bd bd', *)
-
-(*     step_user lbl suid bd bd' *)
-
-(*     -> forall cs cs' (usrs usrs': honest_users A) (adv adv' : user_data B) gks gks' *)
-(*         (cmd cmd' : user_cmd C) ks ks' qmsgs qmsgs' mycs mycs' *)
-(*         froms froms' sents sents' cur_n cur_n' uid, *)
-
-(*       bd = (usrs, adv, cs, gks, ks, qmsgs, mycs, froms, sents, cur_n, cmd) *)
-(*       -> bd' = (usrs', adv', cs', gks', ks', qmsgs', mycs', froms', sents', cur_n', cmd') *)
-(*       -> suid = Some uid *)
-(*       -> forall cmdc, *)
-(*           usrs $? uid = Some (mkUserData ks cmdc qmsgs mycs froms sents cur_n) *)
-
-(*       -> forall cmdc' iu, *)
-(*           labels_align ({| *)
-(*                          users := usrs $+ (uid, *)
-(*                                            {| *)
-(*                                              key_heap := ks'; *)
-(*                                              protocol := cmdc'; *)
-(*                                              msg_heap := qmsgs'; *)
-(*                                              c_heap := mycs'; *)
-(*                                              from_nons := froms'; *)
-(*                                              sent_nons := sents'; *)
-(*                                              cur_nonce := cur_n' |}); *)
-(*                          adversary := adv'; *)
-(*                          all_ciphers := cs'; *)
-(*                          all_keys := gks' |}, iu) *)
-(*        -> labels_align ({| *)
-(*                          users := usrs; *)
-(*                          adversary := adv; *)
-(*                          all_ciphers := cs; *)
-(*                          all_keys := gks |}, iu). *)
+Lemma step_reorder_recur :
+  forall A B C lbl1 suid1 uid1 (bd1 bd1' : data_step0 A B C),
+    step_user lbl1 suid1 bd1 bd1'
+    -> suid1 = Some uid1
+    -> forall D (bd2 bd2' : data_step0 A B D) lbl2 suid2 uid2,
+        step_user lbl2 suid2 bd2 bd2'
+        -> suid2 = Some uid2
+        -> uid1 <> uid2
+        -> forall cs cs1' cs2' (usrs usrs1' usrs2' : honest_users A) (adv adv1' adv2' : user_data B) gks gks1' gks2'
+            ks1 ks1' qmsgs1 qmsgs1' mycs1 mycs1' cmd1 cmd1' froms1 froms1' sents1 sents1' cur_n1 cur_n1'
+            ks2 ks2' qmsgs2 qmsgs2' mycs2 mycs2' cmd2 cmd2' froms2 froms2' sents2 sents2' cur_n2 cur_n2'
+            cmdc1 cmdc2,
+
+              bd1  = (usrs,   adv,   cs,   gks,   ks1,  qmsgs1,  mycs1,  froms1,  sents1,  cur_n1,  cmd1)
+            -> bd1' = (usrs1', adv1', cs1', gks1', ks1', qmsgs1', mycs1', froms1', sents1', cur_n1', cmd1')
+            -> bd2  = (usrs,   adv,   cs,   gks,   ks2,  qmsgs2,  mycs2,  froms2,  sents2,  cur_n2,  cmd2)
+            -> bd2' = (usrs2', adv2', cs2', gks2', ks2', qmsgs2', mycs2', froms2', sents2', cur_n2', cmd2')
+
+            (* -> nextAction cmd1 cmd1 *)
+            (* -> nextAction cmd2 cmd2 *)
+            -> nextAction cmdc2 cmd2
+            (* goodness *)
+            -> goodness_predicates (mkUniverse usrs adv cs gks)
+            -> syntactically_safe_U (mkUniverse usrs adv cs gks)
+            (* allow protocol to freely vary, since we won't be looking at it *)
+            -> usrs $? uid1 = Some (mkUserData ks1 cmdc1 qmsgs1 mycs1 froms1 sents1 cur_n1)
+            -> usrs $? uid2 = Some (mkUserData ks2 cmdc2 qmsgs2 mycs2 froms2 sents2 cur_n2)
+            -> forall cmdc1' usrs1'', 
+                usrs1'' = usrs1' $+ (uid1, mkUserData ks1' cmdc1' qmsgs1' mycs1' froms1' sents1' cur_n1')
+                -> usrs1'' $? uid2 = Some {| key_heap := ks2;
+                                            protocol := cmdc2;
+                                            msg_heap := qmsgs2;
+                                            c_heap := mycs2;
+                                            from_nons := froms2;
+                                            sent_nons := sents2;
+                                            cur_nonce := cur_n2 |}
+                -> exists bd2'',
+                  step_user lbl2 suid2
+                            (usrs1'', adv1', cs1', gks1', ks2, qmsgs2, mycs2, froms2, sents2, cur_n2, cmd2) bd2''.
+Proof.
+Admitted.
+
+(* Lemma step_reorder : *)
+(*   forall A B C lbl1 suid1 uid1 (bd1 bd1' : data_step0 A B C), *)
+(*     step_user lbl1 suid1 bd1 bd1' *)
+(*     -> suid1 = Some uid1 *)
+(*     -> forall D (bd2 bd2' : data_step0 A B D) lbl2 suid2 uid2, *)
+(*         step_user lbl2 suid2 bd2 bd2' *)
+(*         -> suid2 = Some uid2 *)
+(*         -> uid1 <> uid2 *)
+(*         -> forall cs cs1' cs2' (usrs usrs1' usrs2' : honest_users A) (adv adv1' adv2' : user_data B) gks gks1' gks2' *)
+(*             ks1 ks1' qmsgs1 qmsgs1' mycs1 mycs1' cmd1 cmd1' froms1 froms1' sents1 sents1' cur_n1 cur_n1' *)
+(*             ks2 ks2' qmsgs2 qmsgs2' mycs2 mycs2' cmd2 cmd2' froms2 froms2' sents2 sents2' cur_n2 cur_n2' *)
+(*             cmdc1 cmdc2, *)
+
+(*               bd1  = (usrs,   adv,   cs,   gks,   ks1,  qmsgs1,  mycs1,  froms1,  sents1,  cur_n1,  cmd1) *)
+(*             -> bd1' = (usrs1', adv1', cs1', gks1', ks1', qmsgs1', mycs1', froms1', sents1', cur_n1', cmd1') *)
+(*             -> bd2  = (usrs,   adv,   cs,   gks,   ks2,  qmsgs2,  mycs2,  froms2,  sents2,  cur_n2,  cmd2) *)
+(*             -> bd2' = (usrs2', adv2', cs2', gks2', ks2', qmsgs2', mycs2', froms2', sents2', cur_n2', cmd2') *)
+
+(*             (* allow protocol to freely vary, since we won't be looking at it *) *)
+(*             -> usrs $? uid1 = Some (mkUserData ks1 cmdc1 qmsgs1 mycs1 froms1 sents1 cur_n1) *)
+(*             -> usrs $? uid2 = Some (mkUserData ks2 cmdc2 qmsgs2 mycs2 froms2 sents2 cur_n2) *)
+(*             -> forall cmdc1' usrs1'' usr2', *)
+(*                 usrs1'' = usrs1' $+ (uid1, mkUserData ks1' cmdc1' qmsgs1' mycs1' froms1' sents1' cur_n1') *)
+(*                 -> usrs1'' $? uid2 = Some usr2' *)
+(*                 -> exists bd2'', *)
+(*                   step_user lbl2 suid2 *)
+(*                             (build_data_step (mkUniverse usrs1'' adv1' cs1' gks1') usr2') bd2''. *)
 (* Proof. *)
-(*   induction 1; inversion 1; inversion 1; intros; subst; eauto. *)
-(*   - admit. *)
-(*   - unfold labels_align in *; intros. *)
-(*     invert H1; simpl in *. *)
-(*     destruct userData; unfold build_data_step in *; simpl in *. *)
-
 (* Admitted. *)
 
+(* Lemma step_reorder_simple : *)
+(*   forall t__hon t__adv uid uid' u u' U bd' lbl1 lbl2 *)
+(*     (usrs : honest_users t__hon) (adv : user_data t__adv) cs gks ks qmsgs mycs froms sents cur_n cmd, *)
+    
+(*     step_user lbl1 (Some uid) (build_data_step  U u) (usrs,adv,cs,gks,ks,qmsgs,mycs,froms,sents,cur_n,cmd) *)
+(*     -> U.(users) $? uid = Some u *)
+(*     -> U.(users) $? uid' = Some u' *)
+(*     -> step_user lbl2 (Some uid') (build_data_step  U u') bd' *)
+(*     -> uid <> uid' *)
+(*     -> forall usrs' u'', usrs' = usrs $+ (uid, mkUserData ks cmd qmsgs mycs froms sents cur_n) *)
+(*     -> usrs' $? uid' = Some u'' *)
+(*     -> exists bd'', *)
+(*         step_user lbl2 (Some uid') *)
+(*                   (build_data_step (mkUniverse usrs' adv cs gks) u'') bd''. *)
+(* Proof. *)
+(*   intros; *)
+(*     destruct U, u, u'; *)
+(*     dt bd'; *)
+(*     unfold build_data_step in *; *)
+(*     simpl in *; *)
+(*     eapply step_reorder with (suid1 := Some uid) (suid2 := Some uid'); eauto. *)
+(* Qed. *)
 
 Lemma labels_align_user_step :
     forall {A B} suid (bd bd' : data_step0 A B (Base A)),
@@ -839,13 +580,14 @@
           bd  = (usrs,  adv,  cs,  gks,  ks, qmsgs, mycs, froms, sents, cur_n, cmd)
           -> bd'  = (usrs',  adv',  cs',  gks',  ks', qmsgs', mycs', froms', sents', cur_n', cmd')
           -> syntactically_safe_U (mkUniverse usrs adv cs gks)
+          -> goodness_predicates (mkUniverse usrs adv cs gks)
           -> usrs $? uid = Some (mkUserData ks cmd qmsgs mycs froms sents cur_n)
           -> forall usrs'', usrs'' = usrs' $+ (uid, mkUserData ks' cmd' qmsgs' mycs' froms' sents' cur_n')
           -> forall iu v, labels_align (mkUniverse usrs'' adv' cs' gks', iu, v)
           -> labels_align (mkUniverse usrs adv cs gks, iu, v).
 Proof.
   unfold labels_align; intros; subst.
-  invert H7.
+  invert H8.
   unfold build_data_step in H1; simpl in *.
   destruct userData; simpl in *.
 
@@ -855,7 +597,7 @@
   generalize H; intros SILENT; eapply silent_step_nochange_other_user in H; eauto.
   unfold syntactically_safe_U in H3;
     specialize (H3 _ _ _ H0 eq_refl); split_ex; simpl in *.
-  eapply silent_step_then_labeled_step with (uid2 := uid) in H1; eauto.
+  generalize H1; intros ASTEP; eapply silent_step_then_labeled_step with (uid2 := uid) in H1; eauto.
   split_ex.
 
   dt x1.
@@ -885,18 +627,19 @@
                                                                    ; cur_nonce := cur_n1 |}))
     by (econstructor; eauto).
 
-  eapply H6 in IRS; split_ex.
+  eapply H7 in IRS; split_ex.
   (do 3 eexists); repeat simple apply conj; eauto.
 
-  (* action_matches silent step inv *)
-  admit.
-Admitted.
+  unfold goodness_predicates in *; split_ex.
+  eapply action_matches_other_user_silent_step_inv; eauto.
+Qed.
 
 Lemma alignment_violation_step' :
   forall t__hon t__adv st st' b,
     @step t__hon t__adv st st'
     -> lameAdv b (fst (fst st)).(adversary)
     -> syntactically_safe_U (fst (fst st))
+    -> goodness_predicates (fst (fst st))
     -> alignment st'
     -> alignment st.
 Proof.
@@ -907,7 +650,7 @@
   split_ex; subst.
   invert H; eauto.
   simpl in H0; 
-    invert H4; dismiss_adv.
+    invert H5; dismiss_adv.
   split; trivial.
   
   destruct ru, userData; simpl in *.
@@ -923,6 +666,7 @@
     @step t__hon t__adv st st'
     -> lameAdv b (fst (fst st)).(adversary)
     -> syntactically_safe_U (fst (fst st))
+    -> goodness_predicates (fst (fst st))
     -> ~ alignment st
     -> ~ alignment st'.
 Proof.
@@ -949,61 +693,4 @@
   destruct x, y, z; simpl in *.
 
   generalize H; intros VIOL; eapply alignment_violation_step in VIOL; eauto.
-Qed.
-=======
-  intros; cases cmd1; subst.
-  - induction cmd2; invert H1; invert H; clean_map_lookups; simpl; eauto.
-  - admit.
-    (* induction cmd2; invert H1; invert H; clean_map_lookups; simpl.  *)
-  - induction cmd2; invert H1; invert H; clean_map_lookups; simpl; eauto.
-    + invert H9. admit.
-    + admit.
-    + invert H9. econstructor; eauto. econstructor; eauto. econstructor; eauto. econstructor; eauto.
-    + invert H9. destruct (uid ==n uid1); subst. econstructor; eauto. econstructor; eauto.
-      congruence. econstructor; eauto. econstructor; eauto. congruence. econstructor; eauto.
-      econstructor; eauto. 2: congruence. 
-      eassumption. econstructor; eauto. econstructor; eauto.
-      Admitted.
-
-Lemma step_reorder_recur :
-  forall A B C lbl1 suid1 uid1 (bd1 bd1' : data_step0 A B C),
-    step_user lbl1 suid1 bd1 bd1'
-    -> suid1 = Some uid1
-    -> forall D (bd2 bd2' : data_step0 A B D) lbl2 suid2 uid2,
-        step_user lbl2 suid2 bd2 bd2'
-        -> suid2 = Some uid2
-        -> uid1 <> uid2
-        -> forall cs cs1' cs2' (usrs usrs1' usrs2' : honest_users A) (adv adv1' adv2' : user_data B) gks gks1' gks2'
-            ks1 ks1' qmsgs1 qmsgs1' mycs1 mycs1' cmd1 cmd1' froms1 froms1' sents1 sents1' cur_n1 cur_n1'
-            ks2 ks2' qmsgs2 qmsgs2' mycs2 mycs2' cmd2 cmd2' froms2 froms2' sents2 sents2' cur_n2 cur_n2'
-            cmdc1 cmdc2,
-
-              bd1  = (usrs,   adv,   cs,   gks,   ks1,  qmsgs1,  mycs1,  froms1,  sents1,  cur_n1,  cmd1)
-            -> bd1' = (usrs1', adv1', cs1', gks1', ks1', qmsgs1', mycs1', froms1', sents1', cur_n1', cmd1')
-            -> bd2  = (usrs,   adv,   cs,   gks,   ks2,  qmsgs2,  mycs2,  froms2,  sents2,  cur_n2,  cmd2)
-            -> bd2' = (usrs2', adv2', cs2', gks2', ks2', qmsgs2', mycs2', froms2', sents2', cur_n2', cmd2')
-
-            (* -> nextAction cmd1 cmd1 *)
-            (* -> nextAction cmd2 cmd2 *)
-            -> nextAction cmdc2 cmd2
-            (* goodness *)
-            -> goodness_predicates (mkUniverse usrs adv cs gks)
-            -> syntactically_safe_U (mkUniverse usrs adv cs gks)
-            (* allow protocol to freely vary, since we won't be looking at it *)
-            -> usrs $? uid1 = Some (mkUserData ks1 cmdc1 qmsgs1 mycs1 froms1 sents1 cur_n1)
-            -> usrs $? uid2 = Some (mkUserData ks2 cmdc2 qmsgs2 mycs2 froms2 sents2 cur_n2)
-            -> forall cmdc1' usrs1'', 
-                usrs1'' = usrs1' $+ (uid1, mkUserData ks1' cmdc1' qmsgs1' mycs1' froms1' sents1' cur_n1')
-                -> usrs1'' $? uid2 = Some {| key_heap := ks2;
-                                            protocol := cmdc2;
-                                            msg_heap := qmsgs2;
-                                            c_heap := mycs2;
-                                            from_nons := froms2;
-                                            sent_nons := sents2;
-                                            cur_nonce := cur_n2 |}
-                -> exists bd2'',
-                  step_user lbl2 suid2
-                            (usrs1'', adv1', cs1', gks1', ks2, qmsgs2, mycs2, froms2, sents2, cur_n2, cmd2) bd2''.
-Proof.
-Admitted.
->>>>>>> af1aafca
+Qed.
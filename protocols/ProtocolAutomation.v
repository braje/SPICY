(* DISTRIBUTION STATEMENT A. Approved for public release. Distribution is unlimited.
 *
 * This material is based upon work supported by the Department of the Air Force under Air Force 
 * Contract No. FA8702-15-D-0001. Any opinions, findings, conclusions or recommendations expressed 
 * in this material are those of the author(s) and do not necessarily reflect the views of the 
 * Department of the Air Force.
 * 
 * © 2019 Massachusetts Institute of Technology.
 * 
 * MIT Proprietary, Subject to FAR52.227-11 Patent Rights - Ownership by the contractor (May 2014)
 * 
 * The software/firmware is provided to you on an As-Is basis
 * 
 * Delivered to the U.S. Government with Unlimited Rights, as defined in DFARS Part 252.227-7013
 * or 7014 (Feb 2014). Notwithstanding any copyright notice, U.S. Government rights in this work are
 * defined by DFARS 252.227-7013 or DFARS 252.227-7014 as detailed above. Use of this work other than
 *  as specifically authorized by the U.S. Government may violate any copyrights that exist in this work. *)
From Coq Require Import
     List
     Eqdep
.

Require Import
        MyPrelude
        AdversaryUniverse
        Automation
        Common
        Keys
        KeysTheory
        Maps
        Messages
        MessageEq
        ModelCheck
        RealWorld
        SafeProtocol
        Simulation
        Tactics
        UniverseEqAutomation.

Require
  IdealWorld
  RealWorld
  Sets.

Require
  ChMaps.

Import ChMaps.ChMapNotation.

(* Import ChMaps.ChMap. *)

Set Implicit Arguments.

Definition quiet (lbl : rlabel) :=
  match lbl with
  | Silent => True
  | _ => False
  end.

Notation "~^*" := (trc3 step_universe quiet) (at level 0).

Section RealWorldLemmas.
  Import RealWorld.

  Lemma multiStepSilentInv :
    forall {A B} (U__r U__r': universe A B) b,
        ~^* U__r U__r'
      -> U__r.(adversary).(protocol) = Return b
      -> U__r = U__r'
      \/ exists usrs adv cs u_id userData gks ks cmd qmsgs mycs froms tos cur_n,
          ~^* (buildUniverse usrs adv cs gks u_id
                                        {| key_heap := ks
                                         ; protocol := cmd
                                         ; msg_heap := qmsgs
                                         ; c_heap := mycs
                                         ; from_nons := froms
                                         ; sent_nons := tos
                                         ; cur_nonce := cur_n |}) U__r'
          /\ users U__r $? u_id = Some userData
          /\ step_user Silent
                      (Some u_id)
                      (RealWorld.build_data_step U__r userData)
                      (usrs, adv, cs, gks, ks, qmsgs, mycs, froms, tos, cur_n, cmd).
  Proof.
    intros * H ADV.
    invert H; intuition idtac.
    right.
    invert H1; unfold quiet in H0.
    - unfold quiet in H0; destruct b0; try contradiction.
      repeat eexists; intuition; eauto.
    - exfalso.
      destruct U__r; destruct adversary; simpl in *; subst.
      unfold build_data_step in H; simpl in *.
      invert H.
  Qed.

  Lemma invert_return :
    forall (t : user_cmd_type) (r1 r2 : denote t),
      Return r1 = Return r2 -> r1 = r2.
  Proof. intros * H; invert H; trivial. Qed.
  
End RealWorldLemmas.

Ltac equality1 :=
  match goal with
  | [ H : ?x = ?x |- _ ] => clear H
  | [ H : List.In _ _ |- _ ] => progress (simpl in H); intuition idtac

  | [ H : _ $+ (_,_) $? _ = _ |- _ ] => progress clean_map_lookups
  | [ H : _ #+ (_,_) #? _ = _ |- _ ] => progress clean_map_lookups
  | [ H : $0 $? _ = Some _ |- _ ] => apply find_mapsto_iff in H; apply empty_mapsto_iff in H; contradiction
  | [ H : #0 #? _ = Some _ |- _ ] => apply find_mapsto_iff in H; apply empty_mapsto_iff in H; contradiction
  | [ H : _ $? _ = Some _ |- _ ] => progress (simpl in H)
  | [ H : _ #? _ = Some _ |- _ ] => progress (simpl in H)

  | [ H : _ $+ (_,_) $? _ = Some ?UD |- _ ] =>
    match type of UD with
    | RealWorld.user_data _ => apply lookup_some_implies_in in H; simpl in H
    | _ => apply lookup_split in H; intuition idtac
    end
  | [ H : _ #+ (_,_) #? _ = Some ?UD |- _ ] =>
    apply ChMaps.ChMap.lookup_split in H; intuition idtac

  | [ H : _ = {| RealWorld.users := _ ; RealWorld.adversary := _ ; RealWorld.all_ciphers := _ ; RealWorld.all_keys := _ |} |- _ ]
    => inversion H; clear H; subst
  | [ |- RealWorld.protocol (RealWorld.adversary _) = RealWorld.Return _ ] => simpl
  | [ H : lameAdv _ ?adv |- RealWorld.protocol ?adv = _ ] => unfold lameAdv in H; eassumption

  | [ H : RealWorld.users _ $? _ = Some _ |- _ ] => progress (simpl in H)

  | [ H : _ = RealWorld.mkUserData _ _ _ |- _ ] => inversion H; clear H
  | [ H : Some _ = Some _ |- _ ] => inversion H; clear H
  | [ H : (_ :: _) = _ |- _ ] => inversion H; clear H
  | [ H : _ = (_ :: _) |- _ ] => inversion H; clear H
  | [ H : (_,_) = (_,_) |- _ ] => inversion H; clear H
  | [ H : Action _ = Action _ |- _ ] => inversion H; clear H
  | [ H : RealWorld.Return _ = RealWorld.Return _ |- _ ] => apply invert_return in H
  | [ H : existT _ _ _ = existT _ _ _ |- _ ] => apply inj_pair2 in H

  | [ H: RealWorld.SignedCiphertext _ = RealWorld.SignedCiphertext _ |- _ ] => invert H
  | [ H: RealWorld.SigCipher _ _ _ _ = RealWorld.SigCipher _ _ _ _ |- _ ] => invert H
  | [ H: RealWorld.SigEncCipher _ _ _ _ _ = RealWorld.SigEncCipher _ _ _ _ _ |- _ ] => invert H
  | [ H: MkCryptoKey _ _ _ = _ |- _ ] => invert H

  | [ H: exists _, _ |- _ ] => destruct H
  | [ H: _ /\ _ |- _ ] => destruct H

  | [ H : keyId _ = _ |- _] => inversion H; clear H
  end.

Module SimulationAutomation.

  Hint Constructors RealWorld.msg_accepted_by_pattern : core.

  Section InversionPrinciples.
    Import RealWorld.

    (* :flag Keep Proof Equalities. *)

    (* Derive Inversion_clear some_inv with (forall (s1 s2 : Type), Some s1 = Some s2) Sort Prop. *)

    (* Derive Inversion_clear step_user_inv_gen with *)
    (*     (forall (A B : Type) (lbl : rlabel) (u_id : option user_id) (usrs usrs' : honest_users A) *)
    (*        (adv adv' : user_data B) (cs cs' : ciphers) (gks gks' : keys) (ks ks': key_perms) *)
    (*        (qmsgs qmsgs' : queued_messages) (mycs mycs' : my_ciphers) (cmd' : user_cmd nat), *)
    (*         step_user lbl u_id (usrs, adv, cs, gks, ks, qmsgs, mycs, Gen) (usrs', adv', cs', gks', ks', qmsgs', mycs', cmd')) *)
    (*     Sort Prop. *)
    (* Check step_user_inv_gen. *)
    (* Check some_inv. *)

    (* Derive Inversion_clear step_user_inv_bind with *)
    (*     (forall (A B C C': Type) (lbl : rlabel) (u_id : option user_id) (usrs usrs' : honest_users A) *)
    (*        (adv adv' : user_data B) (cs cs' : ciphers) (gks gks' : keys) (ks ks': key_perms) *)
    (*        (qmsgs qmsgs' : queued_messages) (mycs mycs' : my_ciphers) (cmd1 cmd1' : user_cmd C) (cmd : C -> user_cmd C'), *)
    (*         step_user lbl u_id (usrs, adv, cs, gks, ks, qmsgs, mycs, Bind cmd1 cmd) (usrs', adv', cs', gks', ks', qmsgs', mycs', Bind cmd1' cmd)) *)
    (*     Sort Prop. *)

    Lemma step_user_inv_gen :
      forall {A B} (usrs usrs' : honest_users A) (adv adv' : user_data B)
        lbl u_id cs cs' qmsgs qmsgs' gks gks' ks ks' mycs mycs' froms froms' tos tos' cur_n cur_n' cmd,
        step_user lbl u_id
                  (usrs, adv, cs, gks, ks, qmsgs, mycs, froms, tos, cur_n, Gen)
                  (usrs', adv', cs', gks', ks', qmsgs', mycs', froms', tos', cur_n', cmd)
        -> usrs = usrs'
        /\ adv = adv'
        /\ cs = cs'
        /\ gks = gks'
        /\ ks = ks'
        /\ qmsgs = qmsgs'
        /\ mycs = mycs'
        /\ froms = froms'
        /\ tos = tos'
        /\ cur_n = cur_n'
        /\ lbl = Silent
        /\ exists n, cmd = Return n.
    Proof.
      intros * H.
      inversion H; repeat equality1; subst; intuition idtac; eauto.
    Qed.

    Lemma step_user_inv_bind :
      forall {A B C C'} (usrs usrs' : honest_users A) (adv adv' : user_data B)
        lbl u_id cs cs' qmsgs qmsgs' gks gks' ks ks' mycs mycs' froms froms' tos tos' cur_n cur_n'
        (cmd1 : user_cmd C) (cmd : <<C>> -> user_cmd C') (cmd' : user_cmd C'),
        step_user lbl u_id
                  (usrs, adv, cs, gks, ks, qmsgs, mycs, froms, tos, cur_n, Bind cmd1 cmd)
                  (usrs', adv', cs', gks', ks', qmsgs', mycs', froms', tos', cur_n', cmd')
        -> (exists cmd1',
              step_user lbl u_id
                        (usrs, adv, cs, gks, ks, qmsgs, mycs, froms, tos, cur_n, cmd1)
                        (usrs', adv', cs', gks', ks', qmsgs', mycs', froms', tos', cur_n', cmd1')
            /\ cmd' = Bind cmd1' cmd
          )
        \/ ( usrs = usrs'
          /\ adv = adv'
          /\ cs = cs'
          /\ gks = gks'
          /\ ks = ks'
          /\ qmsgs = qmsgs'
          /\ mycs = mycs'
          /\ froms = froms'
          /\ tos = tos'
          /\ cur_n = cur_n'
          /\ lbl = Silent
          /\ exists c, cmd1 = Return c
               /\ cmd' = cmd c).
    Proof.
      intros * H.
      invert H; intuition eauto.
    Qed.

    Lemma step_user_inv_recv :
      forall {A B t} (usrs usrs' : honest_users A) (adv adv' : user_data B)
        lbl u_id cs cs' qmsgs qmsgs' gks gks' ks ks' mycs mycs' froms froms' tos tos' cur_n cur_n' (cmd : user_cmd (Crypto t)) pat,
        step_user lbl u_id
                  (usrs, adv, cs, gks, ks, qmsgs, mycs, froms, tos, cur_n, Recv pat)
                  (usrs', adv', cs', gks', ks', qmsgs', mycs', froms', tos', cur_n', cmd)
        -> usrs = usrs'
        /\ adv = adv'
        /\ cs = cs'
        /\ tos = tos'
        /\ cur_n = cur_n'
        /\ gks = gks'
        /\ exists msg msgs,
            qmsgs = (existT crypto t msg) :: msgs
          /\ qmsgs' = msgs
          /\ ( ( msg_accepted_by_pattern cs u_id froms pat msg
              /\ ks' = ks $k++ findKeysCrypto cs msg
              /\ mycs' = findCiphers msg ++ mycs
              /\ froms' = updateTrackedNonce u_id froms cs msg
              /\ lbl = Action (Input msg pat froms)
              /\ cmd = @Return (Crypto t) msg)
            \/ ( ~ msg_accepted_by_pattern cs u_id froms pat msg
              /\ ks = ks'
              /\ mycs = mycs'
              /\froms' = (if msg_signed_addressed (findUserKeys usrs) cs u_id msg
                         then updateTrackedNonce u_id froms cs msg
                         else froms)
              /\ lbl = Silent
              /\ cmd = Recv pat
              )).
    Proof.
      intros * H.
      invert H; intuition idtac; repeat eexists; intuition eauto.
    Qed.

    Lemma step_user_inv_send :
      forall {A B t} (usrs usrs' : honest_users A) (adv adv' : user_data B) (msg : crypto t)
        lbl u_id rec_u_id cs cs' qmsgs qmsgs' gks gks' ks ks' mycs mycs' froms froms' tos tos' cur_n cur_n' cmd,
        step_user lbl
                  (Some u_id)
                  (usrs, adv, cs, gks, ks, qmsgs, mycs, froms, tos, cur_n, Send rec_u_id msg)
                  (usrs', adv', cs', gks', ks', qmsgs', mycs', froms', tos', cur_n', cmd)
        -> cs = cs'
        /\ gks = gks'
        /\ ks = ks'
        /\ qmsgs = qmsgs'
        /\ froms = froms'
        /\ tos' = updateTrackedNonce (Some rec_u_id) tos cs msg
        /\ mycs = mycs'
        /\ adv' = 
          {| key_heap  := adv.(key_heap) $k++ findKeysCrypto cs msg
           ; protocol  := adv.(protocol)
           ; msg_heap  := adv.(msg_heap) ++ [existT _ _ msg]
           ; c_heap    := adv.(c_heap)
           ; from_nons := adv.(from_nons)
           ; sent_nons := adv.(sent_nons)
           ; cur_nonce := adv.(cur_nonce) |}
        /\ rec_u_id <> u_id
        /\ lbl = Action (Output msg (Some u_id) (Some rec_u_id) tos)
        /\ cmd = @Return (Base Unit) tt
        /\ exists rec_u,
            usrs $? rec_u_id = Some rec_u
            /\ usrs' = usrs $+ (rec_u_id, {| key_heap  := rec_u.(key_heap)
                                          ; protocol  := rec_u.(protocol)
                                          ; msg_heap  := rec_u.(msg_heap) ++ [existT _ _ msg]
                                          ; c_heap    := rec_u.(c_heap)
                                          ; from_nons := rec_u.(from_nons)
                                          ; sent_nons := rec_u.(sent_nons)
                                          ; cur_nonce := rec_u.(cur_nonce) |}).
    Proof.
      intros * H.
      invert H; intuition eauto.
    Qed.

    Lemma step_user_inv_enc :
      forall {A B t} (usrs usrs' : honest_users A) (adv adv' : user_data B) k__sign k__enc (msg : message t)
        lbl u_id cs cs' qmsgs qmsgs' gks gks' ks ks' mycs mycs' froms froms' tos tos' cur_n cur_n' msg_to cmd,
        step_user lbl
                  u_id
                  (usrs, adv, cs, gks, ks, qmsgs, mycs, froms, tos, cur_n, SignEncrypt k__sign k__enc msg_to msg)
                  (usrs', adv', cs', gks', ks', qmsgs', mycs', froms', tos', cur_n', cmd)
        -> usrs = usrs'
        /\ adv = adv'
        /\ gks = gks'
        /\ ks = ks'
        /\ qmsgs = qmsgs'
        /\ froms = froms'
        /\ tos = tos'
        /\ cur_n' = 1 + cur_n
        /\ keys_mine ks (findKeysMessage msg)
        /\ (exists kt__enc kt__sign kp__enc,
                gks $? k__enc  = Some (MkCryptoKey k__enc Encryption kt__enc)
              /\ gks $? k__sign = Some (MkCryptoKey k__sign Signing kt__sign)
              /\ ks $? k__enc   = Some kp__enc
              /\ ks $? k__sign  = Some true
              /\ lbl = Silent)
        /\ (exists c_id : nat, 
              ~ In c_id cs
              /\ cs' = cs $+ (c_id, SigEncCipher k__sign k__enc msg_to (u_id, cur_n) msg)
              /\ mycs' = c_id :: mycs
              /\ cmd = @Return (Crypto t) (SignedCiphertext c_id)).
    Proof.
      intros * H.
      invert H; intuition eauto 12.
    Qed.

    Lemma step_user_inv_dec :
      forall {A B t} (usrs usrs' : honest_users A) (adv adv' : user_data B) c_id
        lbl u_id cs cs' qmsgs qmsgs' gks gks' ks ks' mycs mycs' froms froms' tos tos' cur_n cur_n' (cmd : user_cmd (Message t)),
        step_user lbl
                  u_id
                  (usrs, adv, cs, gks, ks, qmsgs, mycs, froms, tos, cur_n, Decrypt (SignedCiphertext c_id))
                  (usrs', adv', cs', gks', ks', qmsgs', mycs', froms', tos', cur_n', cmd)
        -> usrs = usrs'
        /\ adv = adv'
        /\ cs = cs'
        /\ gks = gks'
        /\ qmsgs = qmsgs'
        /\ froms = froms'
        /\ tos = tos'
        /\ cur_n = cur_n'
        /\ lbl = Silent
        /\ List.In c_id mycs
        /\ exists (msg : message t) k__sign k__enc kt__enc kt__sign kp__sign msg_to nonce,
            cs $? c_id     = Some (SigEncCipher k__sign k__enc msg_to nonce msg)
          /\ gks $? k__enc  = Some (MkCryptoKey k__enc Encryption kt__enc)
          /\ gks $? k__sign = Some (MkCryptoKey k__sign Signing kt__sign)
          /\ ks  $? k__enc  = Some true
          /\ ks  $? k__sign = Some kp__sign
          /\ ks' = ks $k++ findKeysMessage msg
          /\ mycs' = (* findCiphers msg ++ *) mycs
          /\ cmd = @Return (Message t) msg.
    Proof.
      intros * H.
      invert H; intuition eauto 20.
    Qed.

    Lemma step_user_inv_sign :
      forall {A B t} (usrs usrs' : honest_users A) (adv adv' : user_data B) k__sign (msg : message t) msg_to
        lbl u_id cs cs' qmsgs qmsgs' gks gks' ks ks' mycs mycs' froms froms' tos tos' cur_n cur_n' cmd,
        step_user lbl
                  u_id
                  (usrs, adv, cs, gks, ks, qmsgs, mycs, froms, tos, cur_n, Sign k__sign msg_to msg)
                  (usrs', adv', cs', gks', ks', qmsgs', mycs', froms', tos', cur_n', cmd)
        -> usrs = usrs'
        /\ adv = adv'
        /\ gks = gks'
        /\ ks = ks'
        /\ qmsgs = qmsgs'
        /\ froms = froms'
        /\ tos = tos'
        /\ cur_n' = 1 + cur_n
        /\ lbl = Silent
        /\ (exists kt__sign,
                gks $? k__sign = Some (MkCryptoKey k__sign Signing kt__sign)
              /\ ks $? k__sign  = Some true)
        /\ (exists c_id,
              ~ In c_id cs
              /\ cs' = cs $+ (c_id, SigCipher k__sign msg_to (u_id, cur_n) msg)
              /\ mycs' = c_id :: mycs
              /\ cmd = @Return (Crypto t) (SignedCiphertext c_id)).
    Proof.
      intros * H.
      invert H; intuition eauto 12.
    Qed.

    Lemma step_user_inv_verify :
      forall {A B t} (usrs usrs' : honest_users A) (adv adv' : user_data B) k__sign c_id
        lbl u_id cs cs' qmsgs qmsgs' gks gks' ks ks' mycs mycs' froms froms' tos tos' cur_n cur_n' cmd,
        step_user lbl
                  u_id
                  (usrs, adv, cs, gks, ks, qmsgs, mycs, froms, tos, cur_n, Verify k__sign (SignedCiphertext c_id))
                  (usrs', adv', cs', gks', ks', qmsgs', mycs', froms', tos', cur_n', cmd)
        -> usrs = usrs'
        /\ adv = adv'
        /\ cs = cs'
        /\ gks = gks'
        /\ ks = ks'
        /\ qmsgs = qmsgs'
        /\ mycs = mycs'
        /\ froms = froms'
        /\ tos = tos'
        /\ cur_n = cur_n'
        /\ lbl = Silent
        /\ List.In c_id mycs
        /\ exists (msg : message t) kt__sign kp__sign msg_to nonce,
            cs $? c_id     = Some (SigCipher k__sign msg_to nonce msg)
          /\ cmd = @Return (UPair (Base Bool) (Message t)) (true,msg)
          /\ gks $? k__sign = Some (MkCryptoKey k__sign Signing kt__sign)
          /\ ks  $? k__sign = Some kp__sign.
    Proof.
      intros * H.
      invert H; intuition eauto 12.
    Qed.

    Lemma step_user_inv_gensym :
      forall {A B} (usrs usrs' : honest_users A) (adv adv' : user_data B) usage
        lbl u_id cs cs' qmsgs qmsgs' gks gks' ks ks' mycs mycs' froms froms' tos tos' cur_n cur_n' cmd,
        step_user lbl
                  u_id
                  (usrs, adv, cs, gks, ks, qmsgs, mycs, froms, tos, cur_n, GenerateSymKey usage)
                  (usrs', adv', cs', gks', ks', qmsgs', mycs', froms', tos', cur_n', cmd)
        -> usrs = usrs'
        /\ adv = adv'
        /\ cs = cs'
        /\ qmsgs = qmsgs'
        /\ mycs = mycs'
        /\ froms = froms'
        /\ tos = tos'
        /\ cur_n = cur_n'
        /\ lbl = Silent
        /\ exists k_id k,
            gks $? k_id = None
          /\ k = MkCryptoKey k_id usage SymKey
          /\ gks' = gks $+ (k_id, k)
          /\ ks' = add_key_perm k_id true ks
          /\ cmd = @Return (Base Access) (k_id,true).
    Proof.
      intros * H.
      invert H; intuition eauto 12.
    Qed.

    Lemma step_user_inv_genasym :
      forall {A B} (usrs usrs' : honest_users A) (adv adv' : user_data B) usage
        lbl u_id cs cs' qmsgs qmsgs' gks gks' ks ks' mycs mycs' froms froms' tos tos' cur_n cur_n' cmd,
        step_user lbl
                  u_id
                  (usrs, adv, cs, gks, ks, qmsgs, mycs, froms, tos, cur_n, GenerateAsymKey usage)
                  (usrs', adv', cs', gks', ks', qmsgs', mycs', froms', tos', cur_n', cmd)
        -> usrs = usrs'
        /\ adv = adv'
        /\ cs = cs'
        /\ qmsgs = qmsgs'
        /\ mycs = mycs'
        /\ froms = froms'
        /\ tos = tos'
        /\ cur_n = cur_n'
        /\ lbl = Silent
        /\ exists k_id k,
            gks $? k_id = None
          /\ k = MkCryptoKey k_id usage AsymKey
          /\ gks' = gks $+ (k_id, k)
          /\ ks' = add_key_perm k_id true ks
          /\ cmd = @Return (Base Access) (k_id,true).
    Proof.
      intros * H.
      invert H; intuition eauto 12.
    Qed.

    Lemma adv_no_step :
      forall {A B} (usrs usrs' : honest_users A) (adv adv' : user_data B) b
        lbl cs cs' qmsgs qmsgs' gks gks' ks ks' mycs mycs' froms froms' tos tos' cur_n cur_n' cmd,
        lameAdv b adv
        -> step_user lbl None (usrs, adv, cs, gks, ks, qmsgs, mycs, froms, tos, cur_n, protocol adv)
                    (usrs', adv', cs', gks', ks', qmsgs', mycs', froms', tos', cur_n', cmd)
        -> False.
    Proof.
      unfold lameAdv; destruct adv; simpl; intros;
        match goal with
        | [ STEP : RealWorld.step_user _ None (_,_,_,_,_,_,_,?prot) _
          , LAME : ?prot = _ |- _ ] => rewrite LAME in STEP; invert STEP
        end.
    Qed.

    (* A nice, boring adversary that can be used for protocol proofs. *)
    Definition startAdv := {| key_heap := $0;
                              protocol := @Return (Base Unit) tt;
                              msg_heap := [];
                              c_heap   := [];
                              from_nons := [];
                              sent_nons := [];
                              cur_nonce := 0 |}.

  End InversionPrinciples.

  Module T.
    Import RealWorld.

    Ltac churn1 :=
      match goal with

      | [ H : ~ RealWorld.msg_accepted_by_pattern ?cs ?suid ?froms ?pat ?msg |- _ ] =>
        assert ( RealWorld.msg_accepted_by_pattern cs suid froms pat msg )
          by (econstructor; eauto); contradiction

      | [ H : RealWorld.msg_accepted_by_pattern ?cs ?suid ?froms ?pat ?msg -> False |- _ ] =>
        assert ( RealWorld.msg_accepted_by_pattern cs suid froms pat msg )
          by (econstructor; eauto); contradiction

      (* Only take a user step if we have chosen a user *)
      | [ H : RealWorld.step_user _ (Some ?u) _ _ |- _ ] => progress simpl in H
      | [ H : RealWorld.step_user _ (Some ?u) (_,_,_,_,_,_,_,_,_,_,?cmd) _ |- _ ] =>
        is_not_var u;
        match cmd with
        | Return _ => invert H
        | Bind _ _ => apply step_user_inv_bind in H; split_ands; split_ors; split_ands; subst; try discriminate
        | Gen => apply step_user_inv_gen in H
        | Send _ _ => apply step_user_inv_send in H
        | Recv _ => apply step_user_inv_recv in H
        | SignEncrypt _ _ _ _ => apply step_user_inv_enc in H
        | Decrypt _ => apply step_user_inv_dec in H
        | Sign _ _ _ => apply step_user_inv_sign in H
        | Verify _ _ => apply step_user_inv_verify in H
        | GenerateSymKey _ => apply step_user_inv_gensym in H
        | GenerateAsymKey _ => apply step_user_inv_genasym in H
        | _ => idtac "***Missing inversion: " cmd; intuition idtac; subst; (progress (simpl in H) || invert H)
        end

      | [ STEP : RealWorld.step_user _ None (_,_,_,_,_,_,_,_,_,_,RealWorld.protocol ?adv) _
        , LAME : lameAdv _ ?adv |- _ ] => pose proof (adv_no_step LAME STEP); contradiction

      | [ H : RealWorld.step_user _ _ (build_data_step _ _) _ |- _ ] =>
        unfold build_data_step in H; autounfold with user_build in H; simpl in H

      | [ H : ~^* (RealWorld.buildUniverse _ _ _ _ _ _ ) _ |- _] =>
        unfold RealWorld.buildUniverse in H; autorewrite with simpl_univ in H
      | [ |- context [RealWorld.buildUniverse _ _ _ _ _ _] ] =>
        unfold RealWorld.buildUniverse

      | [ S: ~^* ?U _ |- _ ] => 
        (* Don't actually multiStep unless we know the state of the starting universe
         * meaning it is not some unknown hypothesis in the context...
         *)
        is_not_var U; eapply multiStepSilentInv in S; split_ors; split_ex; intuition idtac; subst

      | [ H: step_universe ?U Silent _ |- _ ] => is_not_var U; invert H
      | [ H: step_universe _ _ _ |- _ ] => invert H

      end.

  End T.

  Import T.
  Export T.

  Ltac fill_unification_var_ineq uni v :=
    match goal with
    | [ H : ?uni' = v -> False |- _ ] => unify uni uni'
    | [ H : v = ?uni' -> False |- _ ] => unify uni uni'
    end.

  Ltac solve_simple_ineq :=
    repeat
      match goal with
      | [ |- ?kid1 <> ?kid2 ] =>
          congruence
        || (is_evar kid1; fill_unification_var_ineq kid1 kid2)
        || (is_evar kid2; fill_unification_var_ineq kid2 kid1)
        || (is_not_var kid1; progress unfold kid1)
        || (is_not_var kid2; progress unfold kid2)
      end.

  Ltac solve_concrete_maps1 :=
    match goal with
    | [ H : context [ $0 $? _ ] |- _ ] => rewrite lookup_empty_none in H
    | [ |- context [ $0 $? _ ]] => rewrite lookup_empty_none
    | [ H : context [ #0 #? _ ] |- _ ] => rewrite ChMaps.ChMap.lookup_empty_none in H
    | [ |- context [ #0 #? _ ]] => rewrite ChMaps.ChMap.lookup_empty_none

    | [ H : Some _ = Some _ |- _ ] => invert H
    | [ H : Some _ = None |- _ ] => discriminate
    | [ H : None = Some _ |- _ ] => discriminate
                                              
    | [ H : ?m $? ?k = _ |- _ ] => progress (unfold m in H)
    | [ H : ?m $+ (?k1,_) $? ?k1 = _ |- _ ] => rewrite add_eq_o in H by trivial
    | [ H : ?m $+ (?k1,_) $? ?k2 = _ |- _ ] => rewrite add_neq_o in H by solve_simple_ineq (* auto 2 *)
    | [ H : ?m #? ?k = _ |- _ ] => progress (unfold m in H)
    | [ H : ?m #+ (?k1,_) #? ?k1 = _ |- _ ] => rewrite ChMaps.ChMap.F.add_eq_o in H by trivial
    | [ H : ?m #+ (?k1,_) #? ?k2 = _ |- _ ] => rewrite ChMaps.ChMap.F.add_neq_o in H by solve_simple_ineq (* auto 2 *)

    | [ H : In ?k ?m -> False |- _ ] =>
      is_not_var k;
      assert (In k m) by (clear H; rewrite in_find_iff; unfold not; intros; repeat solve_concrete_maps1);
      contradiction
    | [ H : In _ _ |- _ ] => rewrite in_find_iff in H
    | [ H : ~ In _ _ |- _ ] => rewrite not_find_in_iff in H
    | [ |- ~ In _ _ ] => rewrite not_find_in_iff; try eassumption
    | [ H : In ?x ?xs -> False |- _ ] => change (In x xs -> False) with (~ In x xs) in H
    | [ H : ChMaps.ChMap.Map.In ?k ?m -> False |- _ ] =>
      is_not_var k;
      assert (ChMaps.ChMap.Map.In k m) by (clear H; rewrite ChMaps.ChMap.F.in_find_iff; unfold not; intros; repeat solve_concrete_maps1);
      contradiction
    | [ H : ChMaps.ChMap.Map.In _ _ |- _ ] => rewrite ChMaps.ChMap.F.in_find_iff in H
    | [ H : ~ ChMaps.ChMap.Map.In _ _ |- _ ] => rewrite ChMaps.ChMap.F.not_find_in_iff in H
    | [ |- ~ ChMaps.ChMap.Map.In _ _ ] => rewrite ChMaps.ChMap.F.not_find_in_iff; try eassumption
    | [ H : ChMaps.ChMap.Map.In ?x ?xs -> False |- _ ] => change (ChMaps.ChMap.Map.In x xs -> False) with (~ ChMaps.ChMap.Map.In x xs) in H

    | [ |- context [ next_key ] ] => progress (unfold next_key; simpl)

    | [ |- ?m $+ (?kid1,_) $? ?kid1 = _ ] => rewrite add_eq_o by trivial
    | [ |- ?m $+ (?kid2,_) $? ?kid1 = _ ] => rewrite add_neq_o by solve_simple_ineq (* auto 2 *)
    | [ |- (match ?m $+ (?kid1,_) $? ?kid1 with _ => _ end) = _ ] => rewrite add_eq_o by trivial
    | [ |- (match ?m $+ (?kid2,_) $? ?kid1 with _ => _ end) = _ ] => rewrite add_neq_o by solve_simple_ineq (* auto 2 *)
    | [ |- (match ?m $+ (?kid1,_) $? ?kid1 with _ => _ end) $? _ = _ ] => rewrite add_eq_o by trivial
    | [ |- (match ?m $+ (?kid2,_) $? ?kid1 with _ => _ end) $? _ = _ ] => rewrite add_neq_o by solve_simple_ineq (* auto 2 *)
    | [ |- _ = (match _ $+ (_,_) $? _ with _ => _ end) ] => symmetry
    | [ |- _ = (match _ $+ (_,_) $? _ with _ => _ end) $? _ ] => symmetry
    | [ |- context [ match ?m $+ (?kid1,_) $? ?kid1 with _ => _ end ] ] => rewrite add_eq_o by trivial
    | [ |- _ $+ (?k1,_) $? ?k2 = _ ] =>
      is_not_evar k2; is_not_evar k2; (is_var k1 || is_var k2);
      destruct (k1 ==n k2); subst; try contradiction
    | [ |- _ = ?m $+ (?kid2,_) $? ?kid1 ] => symmetry
    | [ |- ?m #+ (?kid1,_) #? ?kid1 = _ ] => rewrite ChMaps.ChMap.F.add_eq_o by trivial
    | [ |- ?m #+ (?kid2,_) #? ?kid1 = _ ] => rewrite ChMaps.ChMap.F.add_neq_o by solve_simple_ineq (* auto 2 *)
    | [ |- (match ?m #+ (?kid1,_) #? ?kid1 with _ => _ end) = _ ] => rewrite ChMaps.ChMap.F.add_eq_o by trivial
    | [ |- (match ?m #+ (?kid2,_) #? ?kid1 with _ => _ end) = _ ] => rewrite ChMaps.ChMap.F.add_neq_o by solve_simple_ineq (* auto 2 *)
    | [ |- (match ?m #+ (?kid1,_) #? ?kid1 with _ => _ end) #? _ = _ ] => rewrite ChMaps.ChMap.F.add_eq_o by trivial
    | [ |- (match ?m #+ (?kid2,_) #? ?kid1 with _ => _ end) #? _ = _ ] => rewrite ChMaps.ChMap.F.add_neq_o by solve_simple_ineq (* auto 2 *)
    | [ |- _ = (match _ #+ (_,_) #? _ with _ => _ end) ] => symmetry
    | [ |- _ = (match _ #+ (_,_) #? _ with _ => _ end) #? _ ] => symmetry
    | [ |- context [ match ?m #+ (?kid1,_) #? ?kid1 with _ => _ end ] ] => rewrite ChMaps.ChMap.F.add_eq_o by trivial
    | [ |- _ #+ (?k1,_) #? ?k2 = _ ] =>
      is_not_evar k2; is_not_evar k2; (is_var k1 || is_var k2);
      destruct (ChMaps.ChMap.F.eq_dec k1 k2); subst; try contradiction
    | [ |- _ = ?m #+ (?kid2,_) #? ?kid1 ] => symmetry
                                           
    | [ |- context [ add_key_perm _ _ _ ]] => progress (unfold add_key_perm)
    | [ |- context [ ?m $? ?kid1 ] ] => progress (unfold m)
    | [ |- context [ ?m #? ?kid1 ] ] => progress (unfold m)

    | [ H : ?m $? ?k <> _ |- _ ] => cases (m $? k); try contradiction; clear H
    | [ H : ?m #? ?k <> _ |- _ ] => cases (m #? k); try contradiction; clear H

    | [ |- _ = _ ] => reflexivity
    | [ |- _ $+ (_,_) = _ ] => apply map_eq_Equal; unfold Equal; intros
    | [ |- _ #+ (_,_) = _ ] => apply ChMaps.ChMap.map_eq_Equal; unfold ChMaps.ChMap.Map.Equal; intros

    | [ |- Some _ = Some _ ] => f_equal
    | [ |- {| RealWorld.key_heap := _ |} = _ ] => f_equal
    | [ |- _ $? _ = _ ] => eassumption
    | [ |- _ #? _ = _ ] => eassumption

                             
    | [ H : ?m $+ (?k1,_) $? ?k2 = _ |- _ $+ (_,_) $? _ = _ ] =>
      (is_var k1 || is_var k2); idtac "destructing1 " k1 k2; destruct (k1 ==n k2); subst
    | [ H : ?m $+ (?k1,_) $? ?k2 = _ |- (match _ $+ (_,_) $? _ with _ => _ end) $? _ = _ ] =>
      (is_var k1 || is_var k2); idtac "destructing2 " k1 k2; destruct (k1 ==n k2); subst
    | [ H : ?m #+ (?k1,_) #? ?k2 = _ |- _ #+ (_,_) #? _ = _ ] =>
      (is_var k1 || is_var k2); idtac "#destructing1 " k1 k2; destruct (ChMaps.ChMap.F.eq_dec k1 k2); subst
    | [ H : ?m #+ (?k1,_) #? ?k2 = _ |- (match _ #+ (_,_) #? _ with _ => _ end) #? _ = _ ] =>
      (is_var k1 || is_var k2); idtac "#destructing2 " k1 k2; destruct (ChMaps.ChMap.F.eq_dec k1 k2); subst

    end.

  Ltac solve_concrete_maps := repeat solve_concrete_maps1.

  Ltac churn2 :=
    (repeat equality1); subst; churn1; intuition idtac; split_ex; intuition idtac; subst; try discriminate; solve_concrete_maps.

  Ltac churn :=
    repeat churn2.

  Ltac i_single_silent_step :=
      eapply IdealWorld.LStepBindProceed
    || eapply IdealWorld.LStepGen
    || eapply IdealWorld.LStepCreateChannel
  .

  Ltac r_single_silent_step :=
      eapply RealWorld.StepBindProceed
    || eapply RealWorld.StepGen
    (* || eapply RealWorld.StepRecvDrop *)
    || eapply RealWorld.StepEncrypt
    || eapply RealWorld.StepDecrypt
    || eapply RealWorld.StepSign
    || eapply RealWorld.StepVerify
    || eapply RealWorld.StepGenerateSymKey
    || eapply RealWorld.StepGenerateAsymKey
  .

  Ltac pick_user uid :=
    match goal with
    | [ |- _ $? ?euid = Some _ ] => unify euid uid
    end; reflexivity.

  (* Ltac pick_user uid := *)
  (*   match goal with *)
  (*   | [ |- _ $? ?euid = Some _ ] => unify euid uid *)
  (*   end; clean_map_lookups; trivial. *)

  Ltac istep_univ uid :=
    eapply IdealWorld.LStepUser'; simpl; swap 2 3; [ pick_user uid | ..];
      (try eapply @eq_refl); (try f_equal); simpl.
  Ltac rstep_univ uid :=
    eapply  RealWorld.StepUser; simpl; swap 2 3; [ pick_user uid | ..]; (try eapply @eq_refl); simpl.

  Ltac solve_ideal_step_stuff :=
    repeat (
        match goal with
        | [ |- Forall _ _ ] => econstructor
        | [ |- {| IdealWorld.channel_vector := _; IdealWorld.users := _ |} = _] => smash_universe; solve_concrete_maps
        | [ |- _ = {| IdealWorld.channel_vector := _; IdealWorld.users := _ |}] => smash_universe; solve_concrete_maps
        | [ |- IdealWorld.screen_msg _ _ ] => econstructor
        | [ |- IdealWorld.permission_subset _ _ ] => econstructor
        | [ |- context [ _ #? _ ] ] => solve_concrete_maps
        (* | [ |- ~ ChMaps.Map.In ?k ?m ] => *)
        (*   is_evar k; unify k (next_key m); rewrite not_find_in_iff; apply next_key_not_in; trivial *)
        | [ |- _ = _ ] => reflexivity
        end; simpl).

  Ltac isilent_step_univ uid :=
    eapply IdealWorld.LStepUser'; simpl; swap 2 3; [ pick_user uid | ..]; (try simple eapply @eq_refl);
    ((eapply IdealWorld.LStepBindRecur; i_single_silent_step; solve [ solve_ideal_step_stuff; eauto 2  ])
     || (i_single_silent_step; solve [ solve_ideal_step_stuff; eauto 2 ])).
  Ltac rsilent_step_univ uid :=
    eapply  RealWorld.StepUser; simpl; swap 2 3; [ pick_user uid | ..]; (try simple eapply @eq_refl);
      ((eapply RealWorld.StepBindRecur; r_single_silent_step) || r_single_silent_step).

  Ltac single_silent_multistep usr_step := eapply TrcFront; [usr_step |]; simpl.
  Ltac single_silent_multistep3 usr_step := eapply Trc3Front; swap 1 2; [usr_step |..]; simpl; trivial.
  
  Ltac real_single_silent_multistep uid := single_silent_multistep3 ltac:(rsilent_step_univ uid).
  Ltac ideal_single_silent_multistep uid := single_silent_multistep ltac:(isilent_step_univ uid).

  Ltac figure_out_ideal_user_step step_tac U1 U2 :=
    match U1 with
    | context [ add ?u ?usr1 _ ] =>
      match U2 with
      | context [ add u ?usr2 _ ] =>
        let p1 := constr:(IdealWorld.protocol usr1) in
        let p2 := constr:(IdealWorld.protocol usr2) in
        does_not_unify p1 p2; step_tac u
      end
    end.

  Ltac figure_out_real_user_step step_tac U1 U2 :=
    match U1 with
    | context [ add ?u ?usr1 _ ] =>
      match U2 with
      | context [ add u ?usr2 _ ] =>
        let p1 := constr:(RealWorld.protocol usr1) in
        let p2 := constr:(RealWorld.protocol usr2) in
        does_not_unify p1 p2; step_tac u
      end
    end.

  Remove Hints TrcRefl TrcFront Trc3Refl Trc3Front : core.
  Hint Extern 1 (_ ^* ?U ?U) => apply TrcRefl : core.

  Remove Hints
         eq_sym (* includes_lookup *)
         trans_eq_bool mult_n_O plus_n_O eq_add_S f_equal_nat : core.

  Hint Constructors action_matches : core.
  Hint Resolve IdealWorld.LStepSend' IdealWorld.LStepRecv' : core.

  Lemma TrcRefl' :
    forall {A} (R : A -> A -> Prop) x1 x2,
      x1 = x2 ->
      trc R x1 x2.
  Proof.
    intros. subst. apply TrcRefl.
  Qed.

  Lemma Trc3Refl' :
    forall {A B} (R : A -> B -> A -> Prop) x1 x2 P,
      x1 = x2 ->
      trc3 R P x1 x2.
  Proof.
    intros. subst. apply Trc3Refl.
  Qed.
  
  Ltac solve_refl :=
    solve [
        eapply TrcRefl
      | eapply TrcRefl'; simpl; eauto ].

  Ltac solve_refl3 :=
    solve [
        eapply Trc3Refl
      | eapply Trc3Refl'; simpl; smash_universe; solve_concrete_maps ].

  Ltac simpl_real_users_context :=
    simpl;
    repeat
      match goal with
      | [ |- context [ RealWorld.buildUniverse ] ] => progress (unfold RealWorld.buildUniverse; simpl)
      | [ |- context [ {| RealWorld.users := ?usrs |}] ] => progress canonicalize_map usrs
      (* | [ |- context [ RealWorld.mkUniverse ?usrs _ _ _] ] => canonicalize_map usrs *)
      end.

  Ltac simpl_ideal_users_context :=
    simpl;
    repeat
      match goal with
      | [ |- context [ {| IdealWorld.users := ?usrs |}] ] => progress canonicalize_map usrs
      end.

  Ltac rss_clean uid := real_single_silent_multistep uid; [ solve [eauto 3] .. |].

  Ltac real_silent_multistep :=
    simpl_real_users_context;
    match goal with
    | [ |- ~^* ?U1 ?U2 ] =>
      first [
          solve_refl3
        | figure_out_real_user_step rss_clean U1 U2 ]
    end.

  Ltac ideal_silent_multistep :=
    simpl_ideal_users_context;
    match goal with
    | [ |- istepSilent ^* ?U1 ?U2 ] =>
      is_not_evar U1; is_not_evar U2;
      first [
          solve_refl
        | figure_out_ideal_user_step ideal_single_silent_multistep U1 U2 ]
    end.

  Ltac single_step_ideal_universe :=
    simpl_ideal_users_context;
    match goal with
    | [ |- IdealWorld.lstep_universe ?U1 _ ?U2] =>
      match U1 with
      | IdealWorld.construct_universe _ ?usrs1 =>
        match U2 with
        | IdealWorld.construct_universe _ ?usrs2 =>
          figure_out_ideal_user_step istep_univ usrs1 usrs2
        end
      end
    end.

  Ltac single_labeled_ideal_step uid :=
    eapply IdealWorld.LStepUser' with (u_id := uid);
    [ solve [ solve_concrete_maps ] | simpl | reflexivity ];
    eapply IdealWorld.LStepBindRecur;
    ( (eapply IdealWorld.LStepRecv'; solve [ solve_ideal_step_stuff ])
      || (eapply IdealWorld.LStepSend'; solve [ solve_ideal_step_stuff ])).

  Ltac step_each_ideal_user U :=
    match U with
    | ?usrs $+ (?AB,_) =>
      idtac "stepping " AB; (single_labeled_ideal_step AB || step_each_ideal_user usrs)
    end.

  Ltac step_ideal_user :=
    match goal with
    | [ |- IdealWorld.lstep_universe _ (Action _) ?U' ] =>
      is_evar U'; simpl_ideal_users_context;
      match goal with
      | [ |- IdealWorld.lstep_universe
            {| IdealWorld.users := ?usrs; IdealWorld.channel_vector := _ |} _ _ ] =>
        step_each_ideal_user usrs
      end
    end.

  Hint Extern 1 (~^* _ _) => solve [ repeat real_silent_multistep ] : core.
  Hint Extern 1 (istepSilent ^* _ _) => ideal_silent_multistep : core.

  Hint Extern 1 ({| IdealWorld.channel_vector := _; IdealWorld.users := _ |} = _) => smash_universe; solve_concrete_maps : core.
  Hint Extern 1 (_ = {| IdealWorld.channel_vector := _; IdealWorld.users := _ |}) => smash_universe; solve_concrete_maps : core.

  (* Hint Extern 1 (IdealWorld.lstep_universe _ _ _) => single_step_ideal_universe; eauto 2; econstructor. *)
  Hint Extern 1 (IdealWorld.lstep_universe _ _ _) => step_ideal_user : core.
  
  Hint Extern 1 (List.In _ _) => progress simpl : core.
  Hint Extern 1 (~ In ?k ?m) =>
      (* (is_evar k; unify k (next_key m); rewrite not_find_in_iff; apply next_key_not_in; trivial) *)
     solve_concrete_maps : core.

  Hint Extern 1 (action_adversary_safe _ _ _ = _) => unfold action_adversary_safe; simpl : core.
  Hint Extern 1 (IdealWorld.screen_msg _ _) => econstructor; progress simpl : core.

  Hint Extern 1 (_ = RealWorld.addUserKeys _ _) => unfold RealWorld.addUserKeys, map; simpl : core.

  Hint Extern 1 (_ $+ (_,_) = _) =>
    reflexivity || (solve [ solve_concrete_maps ] ) || (progress m_equal) || (progress clean_map_lookups) : core.
  Hint Extern 1 (_ $? _ = _) =>
    reflexivity || (solve [ solve_concrete_maps ] ) || (progress m_equal) || (progress clean_map_lookups) : core.
  Hint Extern 1 (_ #+ (_,_) = _) =>
    reflexivity || (solve [ solve_concrete_maps ] ) || (progress ChMaps.m_equal) || (progress ChMaps.ChMap.clean_map_lookups) : core.
  Hint Extern 1 (_ #? _ = _) =>
    reflexivity || (solve [ solve_concrete_maps ] ) || (progress ChMaps.m_equal) || (progress ChMaps.ChMap.clean_map_lookups) : core.

  Ltac solve_action_matches1 :=
    match goal with
    | [ |- content_eq _ _ ] => progress simpl
    | [ |- action_matches _ _ _ _ ] => progress simpl_real_users_context
    | [ |- action_matches _ _ _ _ ] => progress simpl_ideal_users_context
    | [ |- action_matches (RealWorld.Output _ _ _ _) _ _ _ ] => eapply Out
    | [ |- action_matches (RealWorld.Input _ _ _) _ _ _ ] => eapply Inp
    | [ |- message_eq (RealWorld.Content _) _ _ _ _ ] => eapply ContentCase
    | [ |- message_eq (RealWorld.SignedCiphertext ?cid)
                     {| RealWorld.users := _;
                        RealWorld.adversary := _;
                        RealWorld.all_ciphers := _ $+ (?cid, RealWorld.SigCipher _ _ _ _);
                        RealWorld.all_keys := _ |}
                     _ _ _ ] => eapply CryptoSigCase
    | [ |- message_eq (RealWorld.SignedCiphertext ?cid)
                     {| RealWorld.users := _;
                        RealWorld.adversary := _;
                        RealWorld.all_ciphers := _ $+ (?cid, RealWorld.SigEncCipher _ _ _ _ _);
                        RealWorld.all_keys := _ |}
                     _ _ _ ] => eapply CryptoSigEncCase; [ solve [ simpl; eauto ] .. | ]
    | [ H : _ $+ (?k1,_) $? ?k2 = Some ?d__rw |- context [ RealWorld.key_heap ?d__rw $? _ = Some _ ] ] =>
      is_var d__rw; is_var k2; is_not_var k1;
      destruct (k1 ==n k2); subst; clean_map_lookups; simpl
    | [ H : ?P $? _ = Some {| IdealWorld.read := _; IdealWorld.write := _ |} |- _ ] => simpl in *; unfold P in H; solve_concrete_maps
    | [ |- _ $? _ = Some _ ] => progress solve_concrete_maps
    | [ |- _ <-> _ ] => split
    | [ |- _ -> _ ] => intros
    | [ |- _ = _ ] => reflexivity
    | [ |- _ /\ _ ] => split
    end; split_ex; simpl in *.

  Hint Extern 1 (action_matches _ _ _ _) =>
    repeat (solve_action_matches1); NatMap.clean_map_lookups ; ChMaps.ChMap.clean_map_lookups : core.

  Hint Resolve
       findUserKeys_foldfn_proper
       findUserKeys_foldfn_transpose : core.
  
  Lemma findUserKeys_add_reduce :
    forall {A} (usrs : RealWorld.honest_users A) u_id ks p qmsgs mycs froms sents cur_n,
      ~ In u_id usrs
      -> RealWorld.findUserKeys (usrs $+ (u_id, {| RealWorld.key_heap := ks;
                                      RealWorld.protocol := p;
                                      RealWorld.msg_heap := qmsgs;
                                      RealWorld.c_heap := mycs;
                                      RealWorld.from_nons := froms;
                                      RealWorld.sent_nons := sents;
                                      RealWorld.cur_nonce := cur_n |})) = RealWorld.findUserKeys usrs $k++ ks.
  Proof.
    intros.
    unfold RealWorld.findUserKeys.
    rewrite fold_add; eauto.
  Qed.

  Lemma findUserKeys_empty_is_empty :
    forall A, @RealWorld.findUserKeys A $0 = $0.
  Proof. trivial. Qed.
  
  Hint Constructors RealWorld.honest_key RealWorld.msg_pattern_safe : core.

  Lemma reduce_merge_perms :
    forall perms1 perms2 kid perm1 perm2,
        perm1 = match perms1 $? kid with
                | Some p => p
                | None => false
                end
      -> perm2 = match perms2 $? kid with
                | Some p => p
                | None => false
                end
      -> (perms1 $? kid = None -> perms2 $? kid = None -> False)
      -> perms1 $k++ perms2 $? kid = Some (perm1 || perm2).
  Proof.
    intros; solve_perm_merges; subst; eauto.
    - rewrite orb_false_r; auto.
    - exfalso; eauto.
  Qed.
  
  Ltac solve_concrete_perm_merges :=
    repeat 
      match goal with
      | [ |- context [true || _]  ] => rewrite orb_true_l
      | [ |- context [_ || true]  ] => rewrite orb_true_r
      | [ |- context [$0 $k++ _] ] => rewrite merge_perms_left_identity
      | [ |- context [_ $k++ $0] ] => rewrite merge_perms_right_identity
      | [ |- context [_ $k++ _]  ] => erewrite reduce_merge_perms; clean_map_lookups; eauto
      end; trivial.

  Ltac solve_honest_actions_safe :=
    repeat
      ( match goal with
        | [ H : _ = {| RealWorld.users := _;
                       RealWorld.adversary := _;
                       RealWorld.all_ciphers := _;
                       RealWorld.all_keys := _ |} |- _ ] => invert H
                                                                 
        | [ |- honest_cmds_safe _ ] => unfold honest_cmds_safe; intros; simpl in *
        | [ |- context [ RealWorld.findUserKeys ?usrs ] ] => canonicalize_map usrs
        | [ |- context [ RealWorld.findUserKeys _ ] ] => rewrite !findUserKeys_add_reduce, findUserKeys_empty_is_empty by eauto
        | [ H : RealWorld.findKeysMessage _ $? _ = _ |- _ ] => progress (simpl in H)
        | [ H : _ $+ (?id1,_) $? ?id2 = _ |- _ ] => is_var id2; destruct (id1 ==n id2); subst; clean_map_lookups
        | [ |- (_ -> _) ] => intros
        | [ |- context [ _ $+ (_,_) $? _ ] ] => progress clean_map_lookups
        | [ |- context [ RealWorld.msg_honestly_signed _ _ _ ]] => unfold RealWorld.msg_honestly_signed
        | [ |- context [ RealWorld.honest_keyb _ _ ]] => unfold RealWorld.honest_keyb
        | [ |- context [ RealWorld.msg_to_this_user _ _ _ ]] => unfold RealWorld.msg_to_this_user
        | [ |- context [ RealWorld.msgCiphersSignedOk _ _ _ ]] => unfold RealWorld.msgCiphersSignedOk
        | [ |- context [ add_key_perm _ _ _ ] ] => unfold add_key_perm
        | [ |- RealWorld.msg_pattern_safe _ _ ] => econstructor
        | [ |- RealWorld.honest_key _ _ ] => econstructor
        | [ |- context [_ $k++ _ $? _ ] ] => progress solve_concrete_perm_merges
        | [ |- context [ ?m $? _ ] ] => unfold m
                                             
        | [ |- next_cmd_safe _ _ _ _ _ _ ] => econstructor
        | [ |- Forall _ _ ] => econstructor
        | [ |- _ /\ _ ] => split
        end; simpl).

End SimulationAutomation.

Import SimulationAutomation Sets.
Module Foo <: EMPTY.
End Foo.
Module Import SN := SetNotations(Foo).
Tactic Notation "sets" := MyPrelude.sets.

Module SetLemmas.
  Lemma setminus_empty_subtr : forall {A} (s : set A),
      s \setminus {} = s.
  Proof. sets. Qed.

  Lemma setminus_empty_minu : forall {A} (s : set A),
      {} \setminus s = {}.
  Proof. sets. Qed.

  Lemma setminus_self : forall {A} (s : set A),
      s \setminus s = {}.
  Proof. sets. Qed.

  Lemma setminus_other : forall {A} (s1 s2 : set A),
      s1 \cap s2 = {} -> s1 \setminus s2 = s1.
  Proof. sets. Qed.

  Lemma setminus_distr_subtr : forall {A} (s1 s2 s3 : set A),
      (s1 \cup s2) \setminus s3 = (s1 \setminus s3) \cup (s2 \setminus s3).
  Proof. sets. Qed.

  Lemma setminus_distr_minu : forall {A} (s1 s2 s3 : set A),
      s1 \setminus (s2 \cup s3) = (s1 \setminus s2) \cap (s1 \setminus s3).
  Proof. sets. Qed.

  Lemma union_self : forall {A} (s : set A),
      s \cup s = s.
  Proof. sets. Qed.

  Lemma  union_self_thru : forall {A} (s1 s2 : set A), s1 \cup (s1 \cup s2) = s1 \cup s2.
  Proof. sets. Qed.

  Lemma union_empty_r : forall {A} (s : set A),
      s \cup {} = s.
  Proof. sets. Qed.

  Lemma union_empty_l : forall {A} (s : set A),
      {} \cup s = s.
  Proof. sets. Qed.

  Lemma intersect_self : forall {A} (s : set A),
      s \cap s = s.
  Proof. sets. Qed.

  Lemma intersect_empty_r : forall {A} (s : set A),
      s \cap {} = {}.
  Proof. sets. Qed.

  Lemma intersect_empty_l : forall {A} (s : set A),
      {} \cap s = {}.
  Proof. sets. Qed.
End SetLemmas.

Module Tacs.
  Import SetLemmas.

  Ltac simpl_sets1 disj_tac :=
    match goal with
    | [|- context[?s' \cup ?s']] =>
      rewrite union_self
        with (s := s')
    | [|- context[?s1' \cup (?s1' \cup ?s2')]] =>
      rewrite union_self_thru
        with (s1 := s1') (s2 := s2')
    | [|- context[?s' \cup {}]] =>
      rewrite union_empty_r
        with (s := s')
    | [|- context[{} \cup ?s']] =>
      rewrite union_empty_l
        with (s := s')
    | [|- context[?s' \cap ?s']] =>
      rewrite intersect_self
        with (s := s')
    | [|- context[?s' \cap {}]] =>
      rewrite intersect_empty_r
        with (s := s')
    | [|- context[{} \cap ?s']] =>
      rewrite intersect_empty_l
        with (s := s')
    | [|- context[?s' \setminus ?s']] =>
      rewrite setminus_self
        with (s := s')
    | [|- context[?s' \setminus {}]] =>
      rewrite setminus_empty_subtr
        with (s := s')
    | [|- context[{} \setminus ?s']] =>
      rewrite setminus_empty_minu
        with (s := s')
    | [|- context[(?s1' \cup ?s2') \setminus ?s3']] =>
      rewrite setminus_distr_subtr
        with (s1 := s1') (s2 := s2') (s3 := s3')
    | [|- context[?s1' \setminus (?s2' \cup ?s3')]] =>
      rewrite setminus_distr_minu
        with (s1 := s1') (s2 := s2') (s3 := s3')
    | [|- context[?s1' \setminus ?s2']] =>
      rewrite setminus_other
        with (s1 := s1') (s2 := s2') by disj_tac
    end.

  Ltac sets_invert :=
    repeat match goal with
           | [H : (_ \cup _) _ |- _] => invert H
           | [H : (_ \cap _) _ |- _] => invert H
           | [H : [_ | _] _ |- _] => invert H
           | [H : (_ \setminus _) _ |- _] => invert H
           | [H : _ \in _ |- _] => invert H
           | [H : (complement _) _ |- _] => invert H
           | [H : { } _ |- _] => invert H
           | [H : { _ } _ |- _] => invert H
           end.

  Ltac case_lookup H :=
    match type of H with
    | ?m $? ?k = Some ?v =>
      let t := type of v in
      repeat match m with
             | context[add ?k' ?v' _ ] =>
               let t' := type of v'
               in unify t t'
                  ; match goal with
                    | [e : k = k' |- _] => fail 2
                    | [n : k <> k' |- _] => fail 2
                    | _ => destruct (k ==n k')
                    end
             end
      ; subst
      ; simpl in *
      ; clean_map_lookups
      ; simpl in *
    end.

  Lemma map_sym : forall {v} (m : NatMap.t v) k1 k2 v1 v2,
      k1 <> k2
      -> m $+ (k1, v1) $+ (k2, v2) = m $+ (k2, v2) $+ (k1, v1).
  Proof. intros; maps_equal. Qed.

  Ltac reorder_usrs n :=
    repeat match n with
           | context[add ?a ?va (add ?b ?vb ?rest)] =>
             match eval cbv in (Nat.leb a b) with
               | true =>
                 rewrite map_sym
                   with (m := rest) (k1 := b) (k2 := a) (v1 := vb) (v2 := va)
                   by auto
             end
           end.

  Tactic Notation "simpl_sets" := repeat (simpl_sets1 ltac:(shelve)).
  Tactic Notation "simpl_sets" tactic(disj_tac) := repeat (simpl_sets1 ltac:(disj_tac)).

  Tactic Notation "ifnot" tactic(t) "at" int_or_var(lvl) := tryif t then fail lvl else idtac.
  Tactic Notation "ifnot" tactic(t) := ifnot t at 0.
  Tactic Notation "concrete" constr(x) "at" int_or_var(lvl) :=
    (ifnot (is_var x) at lvl); (ifnot (is_evar x) at lvl).
  Tactic Notation "concrete" constr(x) := concrete x at 0.
  Tactic Notation "concrete" "iuniv" constr(u) :=
    match u with
    | {| IdealWorld.channel_vector := ?cv
         ; IdealWorld.users := ?usrs |} =>
      concrete cv; concrete usrs
    end.
  Tactic Notation "concrete" "iproc" constr(p) :=
    match p with
    | (IdealWorld.protocol ?p) => concrete p at 1
    | _ => concrete p at 1
    end.

  Tactic Notation "canonicalize" "rusers" :=
    repeat match goal with
           | [|- context[{| RealWorld.users := ?usrs
                           ; RealWorld.adversary := _
                           ; RealWorld.all_ciphers := _
                           ; RealWorld.all_keys := _ |}]] =>
             progress canonicalize_concrete_map usrs
           end.

  Tactic Notation "canonicalize" "iusers" :=
    repeat match goal with
           | [|- context[{| IdealWorld.channel_vector := _
                           ; IdealWorld.users := ?usrs |}]] =>
             progress canonicalize_concrete_map usrs
           end.

  Tactic Notation "canonicalize" "users" :=
    canonicalize rusers; canonicalize iusers.
End Tacs.

Import Tacs.

(* Definition S {t__hon t__adv : type} (U__r0 : RealWorld.universe t__hon t__adv) (U__i0 : IdealWorld.universe t__hon) *)
(*   : trsys (RealWorld.universe t__hon t__adv * IdealWorld.universe t__hon) := *)
(*   {| Initial := {(U__r0, U__i0)} *)
(*      ; Step := step (U__r0, U__i0)  |}. *)


Module Gen.
  Import
    SetLemmas.

  Hint Unfold oneStepClosure oneStepClosure_current oneStepClosure_new : osc.

  Lemma oneStepClosure_grow : forall state (sys : trsys state) (inv1 inv2 : state -> Prop),
      (forall st st', inv1 st -> sys.(Step) st st' -> inv2 st')
      -> oneStepClosure sys inv1 (inv1 \cup inv2).
  Proof. sets; repeat autounfold with osc in *; propositional; eauto. Qed.

  Lemma msc_step_alt : forall {state} (sys : trsys state) wl wl' inv inv',
      oneStepClosure_new sys wl wl'
      -> wl' \cap (wl \cup inv) = { }
      -> multiStepClosure sys ((inv \cup wl) \cup wl') wl' inv'
      -> multiStepClosure sys (inv \cup wl) wl inv'.
  Proof.
    Ltac uf := repeat autounfold with osc in *.
    intros.
    apply MscStep with (inv'0 := (wl \cup wl')).
    - uf; sets; firstorder.
    - replace ((inv \cup wl) \cup (wl \cup wl'))
        with (inv \cup wl \cup wl') by sets.
      replace (((wl \cup wl') \setminus (inv \cup wl)))
        with wl' by sets.
      assumption.
  Qed.

  (* Lemma in_empty_map_contra : (forall {t} x, In (elt := t) x $0 -> False). *)
  (* Proof. propositional. invert H. invert H0. Qed. *)

  Lemma incl_empty_empty : (forall {t}, @incl t [] []).
  Proof. cbv; auto. Qed.

  Hint Resolve
       (* in_empty_map_contra *)
       incl_empty_empty : core.

  (* Definition universe_oks : (RealWorld.universe t__hon t__adv * IdealWorld.universe t__hon) -> Prop := *)
  (*   lift_fst universe_ok. *)
  (* Definition adv_universe_oks : (RealWorld.universe t__hon t__adv * IdealWorld.universe t__hon) -> Prop := *)
  (*   lift_fst adv_universe_ok. *)
  (* Definition protos_ok : (RealWorld.universe t__hon t__adv * IdealWorld.universe t__hon) -> Prop := *)
  (*   lift_fst honest_cmds_safe. *)

  Ltac concrete_isteps :=
    match goal with
    | [H : istepSilent^* ?u _ |- _] =>
      concrete iuniv u; invert H
    | [H : istepSilent ?u _ |- _] =>
      concrete iuniv u; invert H
    | [H : IdealWorld.lstep_universe ?u _ _ |- _] =>
      concrete iuniv u; invert H
    | [H : IdealWorld.lstep_user _ (_, ?p, _) _ |- _] =>
      concrete iproc p; invert H
    end.

  Ltac simplify :=
    repeat (unifyTails);
    repeat match goal with
           | [ H : True |- _ ] => clear H
           end;
    repeat progress (simpl in *; intros; try autorewrite with core in *);
                     repeat (normalize_set || doSubtract).

  Ltac infer_istep :=
    match goal with
    | [H : IdealWorld.lstep_user _ (_, ?u.(IdealWorld.protocol), _) _,
           L : ?m $? ?u_id = Some ?u |- _] =>
      case_lookup L
    end.

  Ltac istep := repeat ((repeat concrete_isteps); try infer_istep).

  Ltac incorp :=
    let rec preconditions acc :=
        (match goal with
         | [H : ?P |- _] =>
           match type of P with
           | Prop =>
             match eval hnf in acc with
             | context[P] => fail 1
             | _ =>
               let acc' := eval hnf in (P /\ acc)
                 in preconditions acc'
             end
           end
         | _ => acc
         end)
    in let rec existentialize p :=
           (match goal with
            | [x : ?A |- _] =>
              match type of A with
              | Prop => fail 1
              | _ =>
                match A with
                | ((RealWorld.universe _ _) * (IdealWorld.universe _))%type =>
                  fail 2
                | _  =>
                  match p with
                  | context[x] =>
                    match eval pattern x in p with
                    | ?g _ =>
                      let p' := (eval hnf in (exists y : A, g y))
                      in existentialize p'
                    end
                  end
                end
              end
            | _ => p
            end)
       in let conds := (preconditions True) in
          match goal with
          | [|- ?i ?v] =>
            is_evar i
            ; let lp := constr:(exists x , conds /\ x = v) in
              let p := fresh "p" in
              let p' := fresh "p'" in
              let x := fresh "x" in
              assert (p : lp) by (eexists; intuition eauto)
              ; destruct p as [x p']
              ; let lp' := type of p'
                in clear p'
                   ; let lp'' := existentialize lp'
                     in match eval pattern x in lp'' with
                        | ?f _ =>
                          clear x
                          ; let scomp := (eval simpl in [e | (f e)])
                            in instantiate (1 := (scomp \cup _))
                        end
          end.

  Ltac tidy :=
    autounfold
    ; intros
    ; sets_invert
    ; propositional
    ; subst
    ; clean_map_lookups
    ; subst
    ; repeat match goal with
             | [H : (?x1, ?y1) = ?p |- _] =>
               match p with
               | (?x2, ?y2) =>
                 tryif (concrete x2; concrete y2)
                 then let H' := fresh H
                      in assert (H' : (x1, y1) = (x2, y2) -> x1 = x2 /\ y1 = y2)
                        by equality
                         ; propositional
                         ; discriminate
                 else invert H
               | _ => invert H
               end
             | [H : Step _ _ _ |- _] =>
               simpl in H
             | [H : exists _, _ |- _] =>
               invert H; propositional; subst
             | [H : step ?st _ |- _] =>
               concrete st; invert H
             | [H : In _ $0 |- _] =>
               invert H
             | [H : Raw.PX.MapsTo _ _ $0 |- _] =>
               invert H
             | [H : (existT _ _ _) = (existT _ _ _) |- _] =>
               invert H
             end.

  Ltac s := simpl in *.

  Ltac rstep :=
    repeat (autounfold
            ; equality1
              || (progress s)
              || discriminate
              || match goal with
                | [H : RealWorld.Output _ _ _ _ = RealWorld.Output _ _ _ _ |- _] =>
                  invert H
                | [H : RealWorld.Input _ _ _ = RealWorld.Input _ _ _ |- _] =>
                  invert H
                | [H : action_matches _ _ _ _ |- _] =>
                  invert H
                | [ H : MessageEq.message_eq _ _ _ _ _ |- _ ] =>
                  invert H

                (* clear out resulting assumption that seems to cause a problem for [close] *)
                | [ H : forall _ _ _, _ -> _ -> _ -> _ <-> _ |- _ ] => clear H
                | [ H : forall _ _ _ _, _ -> _ -> _ -> _ -> _ <-> _ |- _ ] => clear H

                | [H : RealWorld.step_universe ?u _ _ |- _] =>
                  concrete u; churn
                | [H : RealWorld.step_user _ None _ _ |- _] =>
                  (* churn *)
                invert H
                | [H : RealWorld.step_user _ _ ?u _ |- _] =>
                  concrete u; churn
                end).

  Ltac cleanup :=
    repeat (
        equality1
        || match goal with
          | [ H : True |- _ ] => clear H
          | [ H : ?X = ?X |- _ ] => clear H
          | [ H : ?x = ?y |- _] => assert (x = y) as EQ by (clear H; trivial); clear H; clear EQ
          | [ H : _ $+ (?k1,_) $? ?k2 = None |- _ ] =>
            (rewrite add_neq_o in H by solve_simple_ineq)
            || (rewrite add_eq_o in H by trivial)
            || (destruct (k1 ==n k2); subst)
          | [ H : ?m $? _ = _ |- _ ] => progress (unfold m in H)
          | [ H : RealWorld.msg_accepted_by_pattern _ _ _ _ _ |- _ ] => invert H
          | [ H : IdealWorld.msg_permissions_valid _ _ |- _ ] =>
            generalize (Forall_inv H); generalize (Forall_inv_tail H); clear H; intros
          | [ H : IdealWorld.permission_subset _ _ |- _ ] => invert H
          | [ H : Forall _ [] |- _ ] => clear H
          | [ H : context [true || _]  |- _] => rewrite orb_true_l in H
          | [ H : context [_ || true]  |- _] => rewrite orb_true_r in H
          | [ H : context [false || _]  |- _] => rewrite orb_false_l in H
          | [ H : context [_ || false]  |- _] => rewrite orb_false_r in H
          | [ H : context [$0 $k++ _] |- _] => rewrite merge_perms_left_identity in H
          | [ H : context [_ $k++ $0] |- _] => rewrite merge_perms_right_identity in H
          | [ H : context [_ $k++ _]  |- _] => erewrite reduce_merge_perms in H; clean_map_lookups; eauto
          | [ H : context [match ?m $? _ with _ => _ end] |- _] => progress (unfold m in H)
          | [ H : match _ $+ (?k1,_) $? ?k2 with _ => _ end = _ |- _ ] =>
            (rewrite add_neq_o in H by solve_simple_ineq)
            || (rewrite add_eq_o in H by trivial)
          end
      ).

  Ltac close :=
    match goal with
    | [|- [_ | _] (?ru, ?iu)] =>
      concrete ru
      ; concrete iuniv iu
      ; tidy
      ; repeat eexists
      ; propositional
      ; solve[ eauto
             | canonicalize users
               ; equality ]
    | [|- (?inv1 \cup ?inv2) (?ru, ?iu)] =>
      concrete inv1
      ; concrete ru
      ; concrete iuniv iu
      ; solve[ idtac "trying left"; left; close
             | idtac "left fails; trying right"; right; close
             | idtac "something is horribly wrong" (* prevent an infinite loop *)
             ]
    | [|- ?inv (?ru, ?iu)] =>
      is_evar inv
      ; concrete ru
      ; concrete iuniv iu
      ; repeat equality1
      ; solve_concrete_maps
      ; canonicalize users
      ; clean_context
<<<<<<< HEAD
      ; cleanup
      ; clean_map_lookups
=======
      ; NatMap.clean_map_lookups
      ; ChMaps.ChMap.clean_map_lookups
>>>>>>> 74b24fcb
      ; incorp
      ; solve[ close ]
    end.

  Ltac gen1' :=
    simplify
    ; tidy
    ; idtac "rstep start"
    ; rstep
    ; idtac "rstep done"
    ; idtac "istep start"
    ; istep
    ; idtac "istep done"
    ; subst
    ; canonicalize users
    ; idtac "close start"
    ; repeat close
    ; idtac "close done".

  Ltac gen1 :=
    match goal with
    | [|- multiStepClosure _ _ { } _] =>
      eapply MscDone
      (* eapply MscDone; apply prove_oneStepClosure *)
      (* ; [ solve[ sets ] *)
      (*   | solve[ rewrite ?union_assoc; gen1' ]] *)
    | [|- multiStepClosure _ {(_, _)} {(_, _)} _] =>
      eapply MscStep
      ; [ solve[ apply oneStepClosure_grow; gen1' ]
        | simplify; simpl_sets (sets; tidy)]
    | [|- multiStepClosure _ (_ \cup ?wl) ?wl _] =>
      eapply msc_step_alt
      ; [ solve[ unfold oneStepClosure_new; gen1' ]
        | solve[ simplify
                 ; sets
                 ; split_ex
                 ; propositional
                 ; repeat match goal with
                          | [H : (?x1, ?y1) = ?p |- _] =>
                            match p with
                            | (?x2, ?y2) =>
                              tryif (concrete x2; concrete y2)
                              then let H' := fresh H
                                   in assert (H' : (x1, y1) = (x2, y2) -> x1 = x2 /\ y1 = y2)
                                     by equality
                                      ; propositional
                                      ; discriminate
                              else invert H
                            | _ => invert H
                            end
                          end
               | eapply intersect_empty_l]
        | rewrite ?union_empty_r ]
    end.

  (* Use this to generate the invariant *)
  Ltac gen := repeat gen1.

End Gen.<|MERGE_RESOLUTION|>--- conflicted
+++ resolved
@@ -1434,8 +1434,8 @@
             || (destruct (k1 ==n k2); subst)
           | [ H : ?m $? _ = _ |- _ ] => progress (unfold m in H)
           | [ H : RealWorld.msg_accepted_by_pattern _ _ _ _ _ |- _ ] => invert H
-          | [ H : IdealWorld.msg_permissions_valid _ _ |- _ ] =>
-            generalize (Forall_inv H); generalize (Forall_inv_tail H); clear H; intros
+          (* | [ H : IdealWorld.msg_permissions_valid _ _ |- _ ] => *)
+          (*   generalize (Forall_inv H); generalize (Forall_inv_tail H); clear H; intros *)
           | [ H : IdealWorld.permission_subset _ _ |- _ ] => invert H
           | [ H : Forall _ [] |- _ ] => clear H
           | [ H : context [true || _]  |- _] => rewrite orb_true_l in H
@@ -1479,13 +1479,9 @@
       ; solve_concrete_maps
       ; canonicalize users
       ; clean_context
-<<<<<<< HEAD
       ; cleanup
-      ; clean_map_lookups
-=======
       ; NatMap.clean_map_lookups
       ; ChMaps.ChMap.clean_map_lookups
->>>>>>> 74b24fcb
       ; incorp
       ; solve[ close ]
     end.

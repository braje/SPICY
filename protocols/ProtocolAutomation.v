--- conflicted
+++ resolved
@@ -1615,7 +1615,6 @@
                         end
           end.
 
-<<<<<<< HEAD
   Ltac solve_returns_align1 :=
     match goal with
     | [ H : users _ $? _ = Some _ |- _ ] => progress (simpl in H)
@@ -1666,13 +1665,7 @@
 
   Ltac solve_real_step_stuff1 :=
     equality1
-=======
-
-  Ltac solve_real_step_stuff1 :=
-    equality1
-    || simplify
     || solve_merges1
->>>>>>> 641b20c3
     || match goal with
       | [ |- RealWorld.keys_mine _ _ ] =>
         simpl in *; hnf
